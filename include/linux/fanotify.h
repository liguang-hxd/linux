/* SPDX-License-Identifier: GPL-2.0 */
#ifndef _LINUX_FANOTIFY_H
#define _LINUX_FANOTIFY_H

#include <linux/sysctl.h>
#include <uapi/linux/fanotify.h>

extern struct ctl_table fanotify_table[]; /* for sysctl */

#define FAN_GROUP_FLAG(group, flag) \
	((group)->fanotify_data.flags & (flag))

/*
 * Flags allowed to be passed from/to userspace.
 *
 * We intentionally do not add new bits to the old FAN_ALL_* constants, because
 * they are uapi exposed constants. If there are programs out there using
 * these constant, the programs may break if re-compiled with new uapi headers
 * and then run on an old kernel.
 */

/* Group classes where permission events are allowed */
#define FANOTIFY_PERM_CLASSES	(FAN_CLASS_CONTENT | \
				 FAN_CLASS_PRE_CONTENT)

#define FANOTIFY_CLASS_BITS	(FAN_CLASS_NOTIF | FANOTIFY_PERM_CLASSES)

#define FANOTIFY_FID_BITS	(FAN_REPORT_FID | FAN_REPORT_DFID_NAME)

/*
 * fanotify_init() flags that require CAP_SYS_ADMIN.
 * We do not allow unprivileged groups to request permission events.
 * We do not allow unprivileged groups to get other process pid in events.
 * We do not allow unprivileged groups to use unlimited resources.
 */
#define FANOTIFY_ADMIN_INIT_FLAGS	(FANOTIFY_PERM_CLASSES | \
					 FAN_REPORT_TID | \
					 FAN_UNLIMITED_QUEUE | \
					 FAN_UNLIMITED_MARKS)

/*
 * fanotify_init() flags that are allowed for user without CAP_SYS_ADMIN.
 * FAN_CLASS_NOTIF is the only class we allow for unprivileged group.
 * We do not allow unprivileged groups to get file descriptors in events,
 * so one of the flags for reporting file handles is required.
 */
#define FANOTIFY_USER_INIT_FLAGS	(FAN_CLASS_NOTIF | \
					 FANOTIFY_FID_BITS | \
					 FAN_CLOEXEC | FAN_NONBLOCK)

#define FANOTIFY_INIT_FLAGS	(FANOTIFY_ADMIN_INIT_FLAGS | \
				 FANOTIFY_USER_INIT_FLAGS)
<<<<<<< HEAD
=======

/* Internal group flags */
#define FANOTIFY_UNPRIV		0x80000000
#define FANOTIFY_INTERNAL_GROUP_FLAGS	(FANOTIFY_UNPRIV)
>>>>>>> 8e0eb2fb

#define FANOTIFY_MARK_TYPE_BITS	(FAN_MARK_INODE | FAN_MARK_MOUNT | \
				 FAN_MARK_FILESYSTEM)

#define FANOTIFY_MARK_FLAGS	(FANOTIFY_MARK_TYPE_BITS | \
				 FAN_MARK_ADD | \
				 FAN_MARK_REMOVE | \
				 FAN_MARK_DONT_FOLLOW | \
				 FAN_MARK_ONLYDIR | \
				 FAN_MARK_IGNORED_MASK | \
				 FAN_MARK_IGNORED_SURV_MODIFY | \
				 FAN_MARK_FLUSH)

/*
 * Events that can be reported with data type FSNOTIFY_EVENT_PATH.
 * Note that FAN_MODIFY can also be reported with data type
 * FSNOTIFY_EVENT_INODE.
 */
#define FANOTIFY_PATH_EVENTS	(FAN_ACCESS | FAN_MODIFY | \
				 FAN_CLOSE | FAN_OPEN | FAN_OPEN_EXEC)

/*
 * Directory entry modification events - reported only to directory
 * where entry is modified and not to a watching parent.
 */
#define FANOTIFY_DIRENT_EVENTS	(FAN_MOVE | FAN_CREATE | FAN_DELETE)

/* Events that can only be reported with data type FSNOTIFY_EVENT_INODE */
#define FANOTIFY_INODE_EVENTS	(FANOTIFY_DIRENT_EVENTS | \
				 FAN_ATTRIB | FAN_MOVE_SELF | FAN_DELETE_SELF)

/* Events that user can request to be notified on */
#define FANOTIFY_EVENTS		(FANOTIFY_PATH_EVENTS | \
				 FANOTIFY_INODE_EVENTS)

/* Events that require a permission response from user */
#define FANOTIFY_PERM_EVENTS	(FAN_OPEN_PERM | FAN_ACCESS_PERM | \
				 FAN_OPEN_EXEC_PERM)

/* Extra flags that may be reported with event or control handling of events */
#define FANOTIFY_EVENT_FLAGS	(FAN_EVENT_ON_CHILD | FAN_ONDIR)

/* Events that may be reported to user */
#define FANOTIFY_OUTGOING_EVENTS	(FANOTIFY_EVENTS | \
					 FANOTIFY_PERM_EVENTS | \
					 FAN_Q_OVERFLOW | FAN_ONDIR)

#define ALL_FANOTIFY_EVENT_BITS		(FANOTIFY_OUTGOING_EVENTS | \
					 FANOTIFY_EVENT_FLAGS)

/* Do not use these old uapi constants internally */
#undef FAN_ALL_CLASS_BITS
#undef FAN_ALL_INIT_FLAGS
#undef FAN_ALL_MARK_FLAGS
#undef FAN_ALL_EVENTS
#undef FAN_ALL_PERM_EVENTS
#undef FAN_ALL_OUTGOING_EVENTS

#endif /* _LINUX_FANOTIFY_H */<|MERGE_RESOLUTION|>--- conflicted
+++ resolved
@@ -50,13 +50,10 @@
 
 #define FANOTIFY_INIT_FLAGS	(FANOTIFY_ADMIN_INIT_FLAGS | \
 				 FANOTIFY_USER_INIT_FLAGS)
-<<<<<<< HEAD
-=======
 
 /* Internal group flags */
 #define FANOTIFY_UNPRIV		0x80000000
 #define FANOTIFY_INTERNAL_GROUP_FLAGS	(FANOTIFY_UNPRIV)
->>>>>>> 8e0eb2fb
 
 #define FANOTIFY_MARK_TYPE_BITS	(FAN_MARK_INODE | FAN_MARK_MOUNT | \
 				 FAN_MARK_FILESYSTEM)
