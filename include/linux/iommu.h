/* SPDX-License-Identifier: GPL-2.0-only */
/*
 * Copyright (C) 2007-2008 Advanced Micro Devices, Inc.
 * Author: Joerg Roedel <joerg.roedel@amd.com>
 */

#ifndef __LINUX_IOMMU_H
#define __LINUX_IOMMU_H

#include <linux/scatterlist.h>
#include <linux/device.h>
#include <linux/types.h>
#include <linux/errno.h>
#include <linux/err.h>
#include <linux/of.h>
#include <linux/iova_bitmap.h>
#include <uapi/linux/iommu.h>

#define IOMMU_READ	(1 << 0)
#define IOMMU_WRITE	(1 << 1)
#define IOMMU_CACHE	(1 << 2) /* DMA cache coherency */
#define IOMMU_NOEXEC	(1 << 3)
#define IOMMU_MMIO	(1 << 4) /* e.g. things like MSI doorbells */
/*
 * Where the bus hardware includes a privilege level as part of its access type
 * markings, and certain devices are capable of issuing transactions marked as
 * either 'supervisor' or 'user', the IOMMU_PRIV flag requests that the other
 * given permission flags only apply to accesses at the higher privilege level,
 * and that unprivileged transactions should have as little access as possible.
 * This would usually imply the same permissions as kernel mappings on the CPU,
 * if the IOMMU page table format is equivalent.
 */
#define IOMMU_PRIV	(1 << 5)

struct iommu_ops;
struct iommu_group;
struct bus_type;
struct device;
struct iommu_domain;
struct iommu_domain_ops;
struct iommu_dirty_ops;
struct notifier_block;
struct iommu_sva;
struct iommu_fault_event;
struct iommu_dma_cookie;

/* iommu fault flags */
#define IOMMU_FAULT_READ	0x0
#define IOMMU_FAULT_WRITE	0x1

typedef int (*iommu_fault_handler_t)(struct iommu_domain *,
			struct device *, unsigned long, int, void *);
typedef int (*iommu_dev_fault_handler_t)(struct iommu_fault *, void *);

struct iommu_domain_geometry {
	dma_addr_t aperture_start; /* First address that can be mapped    */
	dma_addr_t aperture_end;   /* Last address that can be mapped     */
	bool force_aperture;       /* DMA only allowed in mappable range? */
};

/* Domain feature flags */
#define __IOMMU_DOMAIN_PAGING	(1U << 0)  /* Support for iommu_map/unmap */
#define __IOMMU_DOMAIN_DMA_API	(1U << 1)  /* Domain for use in DMA-API
					      implementation              */
#define __IOMMU_DOMAIN_PT	(1U << 2)  /* Domain is identity mapped   */
#define __IOMMU_DOMAIN_DMA_FQ	(1U << 3)  /* DMA-API uses flush queue    */

#define __IOMMU_DOMAIN_SVA	(1U << 4)  /* Shared process address space */
#define __IOMMU_DOMAIN_PLATFORM	(1U << 5)

#define __IOMMU_DOMAIN_NESTED	(1U << 6)  /* User-managed address space nested
					      on a stage-2 translation        */

#define IOMMU_DOMAIN_ALLOC_FLAGS ~__IOMMU_DOMAIN_DMA_FQ
/*
 * This are the possible domain-types
 *
 *	IOMMU_DOMAIN_BLOCKED	- All DMA is blocked, can be used to isolate
 *				  devices
 *	IOMMU_DOMAIN_IDENTITY	- DMA addresses are system physical addresses
 *	IOMMU_DOMAIN_UNMANAGED	- DMA mappings managed by IOMMU-API user, used
 *				  for VMs
 *	IOMMU_DOMAIN_DMA	- Internally used for DMA-API implementations.
 *				  This flag allows IOMMU drivers to implement
 *				  certain optimizations for these domains
 *	IOMMU_DOMAIN_DMA_FQ	- As above, but definitely using batched TLB
 *				  invalidation.
 *	IOMMU_DOMAIN_SVA	- DMA addresses are shared process addresses
 *				  represented by mm_struct's.
 *	IOMMU_DOMAIN_PLATFORM	- Legacy domain for drivers that do their own
 *				  dma_api stuff. Do not use in new drivers.
 */
#define IOMMU_DOMAIN_BLOCKED	(0U)
#define IOMMU_DOMAIN_IDENTITY	(__IOMMU_DOMAIN_PT)
#define IOMMU_DOMAIN_UNMANAGED	(__IOMMU_DOMAIN_PAGING)
#define IOMMU_DOMAIN_DMA	(__IOMMU_DOMAIN_PAGING |	\
				 __IOMMU_DOMAIN_DMA_API)
#define IOMMU_DOMAIN_DMA_FQ	(__IOMMU_DOMAIN_PAGING |	\
				 __IOMMU_DOMAIN_DMA_API |	\
				 __IOMMU_DOMAIN_DMA_FQ)
#define IOMMU_DOMAIN_SVA	(__IOMMU_DOMAIN_SVA)
<<<<<<< HEAD
#define IOMMU_DOMAIN_NESTED	(__IOMMU_DOMAIN_NESTED)
=======
#define IOMMU_DOMAIN_PLATFORM	(__IOMMU_DOMAIN_PLATFORM)
>>>>>>> e8cca466

struct iommu_domain {
	unsigned type;
	const struct iommu_domain_ops *ops;
	const struct iommu_dirty_ops *dirty_ops;

	unsigned long pgsize_bitmap;	/* Bitmap of page sizes in use */
	struct iommu_domain_geometry geometry;
	struct iommu_dma_cookie *iova_cookie;
	enum iommu_page_response_code (*iopf_handler)(struct iommu_fault *fault,
						      void *data);
	void *fault_data;
	union {
		struct {
			iommu_fault_handler_t handler;
			void *handler_token;
		};
		struct {	/* IOMMU_DOMAIN_SVA */
			struct mm_struct *mm;
			int users;
		};
	};
};

static inline bool iommu_is_dma_domain(struct iommu_domain *domain)
{
	return domain->type & __IOMMU_DOMAIN_DMA_API;
}

enum iommu_cap {
	IOMMU_CAP_CACHE_COHERENCY,	/* IOMMU_CACHE is supported */
	IOMMU_CAP_NOEXEC,		/* IOMMU_NOEXEC flag */
	IOMMU_CAP_PRE_BOOT_PROTECTION,	/* Firmware says it used the IOMMU for
					   DMA protection and we should too */
	/*
	 * Per-device flag indicating if enforce_cache_coherency() will work on
	 * this device.
	 */
	IOMMU_CAP_ENFORCE_CACHE_COHERENCY,
	/*
	 * IOMMU driver does not issue TLB maintenance during .unmap, so can
	 * usefully support the non-strict DMA flush queue.
	 */
	IOMMU_CAP_DEFERRED_FLUSH,
	IOMMU_CAP_DIRTY_TRACKING,	/* IOMMU supports dirty tracking */
};

/* These are the possible reserved region types */
enum iommu_resv_type {
	/* Memory regions which must be mapped 1:1 at all times */
	IOMMU_RESV_DIRECT,
	/*
	 * Memory regions which are advertised to be 1:1 but are
	 * commonly considered relaxable in some conditions,
	 * for instance in device assignment use case (USB, Graphics)
	 */
	IOMMU_RESV_DIRECT_RELAXABLE,
	/* Arbitrary "never map this or give it to a device" address ranges */
	IOMMU_RESV_RESERVED,
	/* Hardware MSI region (untranslated) */
	IOMMU_RESV_MSI,
	/* Software-managed MSI translation window */
	IOMMU_RESV_SW_MSI,
};

/**
 * struct iommu_resv_region - descriptor for a reserved memory region
 * @list: Linked list pointers
 * @start: System physical start address of the region
 * @length: Length of the region in bytes
 * @prot: IOMMU Protection flags (READ/WRITE/...)
 * @type: Type of the reserved region
 * @free: Callback to free associated memory allocations
 */
struct iommu_resv_region {
	struct list_head	list;
	phys_addr_t		start;
	size_t			length;
	int			prot;
	enum iommu_resv_type	type;
	void (*free)(struct device *dev, struct iommu_resv_region *region);
};

struct iommu_iort_rmr_data {
	struct iommu_resv_region rr;

	/* Stream IDs associated with IORT RMR entry */
	const u32 *sids;
	u32 num_sids;
};

/**
 * enum iommu_dev_features - Per device IOMMU features
 * @IOMMU_DEV_FEAT_SVA: Shared Virtual Addresses
 * @IOMMU_DEV_FEAT_IOPF: I/O Page Faults such as PRI or Stall. Generally
 *			 enabling %IOMMU_DEV_FEAT_SVA requires
 *			 %IOMMU_DEV_FEAT_IOPF, but some devices manage I/O Page
 *			 Faults themselves instead of relying on the IOMMU. When
 *			 supported, this feature must be enabled before and
 *			 disabled after %IOMMU_DEV_FEAT_SVA.
 *
 * Device drivers enable a feature using iommu_dev_enable_feature().
 */
enum iommu_dev_features {
	IOMMU_DEV_FEAT_SVA,
	IOMMU_DEV_FEAT_IOPF,
};

#define IOMMU_NO_PASID	(0U) /* Reserved for DMA w/o PASID */
#define IOMMU_FIRST_GLOBAL_PASID	(1U) /*starting range for allocation */
#define IOMMU_PASID_INVALID	(-1U)
typedef unsigned int ioasid_t;

#ifdef CONFIG_IOMMU_API

/**
 * struct iommu_iotlb_gather - Range information for a pending IOTLB flush
 *
 * @start: IOVA representing the start of the range to be flushed
 * @end: IOVA representing the end of the range to be flushed (inclusive)
 * @pgsize: The interval at which to perform the flush
 * @freelist: Removed pages to free after sync
 * @queued: Indicates that the flush will be queued
 *
 * This structure is intended to be updated by multiple calls to the
 * ->unmap() function in struct iommu_ops before eventually being passed
 * into ->iotlb_sync(). Drivers can add pages to @freelist to be freed after
 * ->iotlb_sync() or ->iotlb_flush_all() have cleared all cached references to
 * them. @queued is set to indicate when ->iotlb_flush_all() will be called
 * later instead of ->iotlb_sync(), so drivers may optimise accordingly.
 */
struct iommu_iotlb_gather {
	unsigned long		start;
	unsigned long		end;
	size_t			pgsize;
	struct list_head	freelist;
	bool			queued;
};

/**
 * struct iommu_dirty_bitmap - Dirty IOVA bitmap state
 * @bitmap: IOVA bitmap
 * @gather: Range information for a pending IOTLB flush
 */
struct iommu_dirty_bitmap {
	struct iova_bitmap *bitmap;
	struct iommu_iotlb_gather *gather;
};

/* Read but do not clear any dirty bits */
#define IOMMU_DIRTY_NO_CLEAR (1 << 0)

/**
 * struct iommu_dirty_ops - domain specific dirty tracking operations
 * @set_dirty_tracking: Enable or Disable dirty tracking on the iommu domain
 * @read_and_clear_dirty: Walk IOMMU page tables for dirtied PTEs marshalled
 *                        into a bitmap, with a bit represented as a page.
 *                        Reads the dirty PTE bits and clears it from IO
 *                        pagetables.
 */
struct iommu_dirty_ops {
	int (*set_dirty_tracking)(struct iommu_domain *domain, bool enabled);
	int (*read_and_clear_dirty)(struct iommu_domain *domain,
				    unsigned long iova, size_t size,
				    unsigned long flags,
				    struct iommu_dirty_bitmap *dirty);
};

/**
 * struct iommu_user_data - iommu driver specific user space data info
 * @type: The data type of the user buffer
 * @uptr: Pointer to the user buffer for copy_from_user()
 * @len: The length of the user buffer in bytes
 *
 * A user space data is an uAPI that is defined in include/uapi/linux/iommufd.h
 * @type, @uptr and @len should be just copied from an iommufd core uAPI struct.
 */
struct iommu_user_data {
	unsigned int type;
	void __user *uptr;
	size_t len;
};

/**
 * __iommu_copy_struct_from_user - Copy iommu driver specific user space data
 * @dst_data: Pointer to an iommu driver specific user data that is defined in
 *            include/uapi/linux/iommufd.h
 * @src_data: Pointer to a struct iommu_user_data for user space data info
 * @data_type: The data type of the @dst_data. Must match with @src_data.type
 * @data_len: Length of current user data structure, i.e. sizeof(struct _dst)
 * @min_len: Initial length of user data structure for backward compatibility.
 *           This should be offsetofend using the last member in the user data
 *           struct that was initially added to include/uapi/linux/iommufd.h
 */
static inline int __iommu_copy_struct_from_user(
	void *dst_data, const struct iommu_user_data *src_data,
	unsigned int data_type, size_t data_len, size_t min_len)
{
	if (src_data->type != data_type)
		return -EINVAL;
	if (WARN_ON(!dst_data || !src_data))
		return -EINVAL;
	if (src_data->len < min_len || data_len < src_data->len)
		return -EINVAL;
	return copy_struct_from_user(dst_data, data_len, src_data->uptr,
				     src_data->len);
}

/**
 * iommu_copy_struct_from_user - Copy iommu driver specific user space data
 * @kdst: Pointer to an iommu driver specific user data that is defined in
 *        include/uapi/linux/iommufd.h
 * @user_data: Pointer to a struct iommu_user_data for user space data info
 * @data_type: The data type of the @kdst. Must match with @user_data->type
 * @min_last: The last memember of the data structure @kdst points in the
 *            initial version.
 * Return 0 for success, otherwise -error.
 */
#define iommu_copy_struct_from_user(kdst, user_data, data_type, min_last) \
	__iommu_copy_struct_from_user(kdst, user_data, data_type,         \
				      sizeof(*kdst),                      \
				      offsetofend(typeof(*kdst), min_last))

/**
 * struct iommu_ops - iommu ops and capabilities
 * @capable: check capability
 * @hw_info: report iommu hardware information. The data buffer returned by this
 *           op is allocated in the iommu driver and freed by the caller after
 *           use. The information type is one of enum iommu_hw_info_type defined
 *           in include/uapi/linux/iommufd.h.
<<<<<<< HEAD
 * @domain_alloc: allocate and return an iommu domain if success. Otherwise
 *                NULL is returned. The domain is not fully initialized until
 *                the caller iommu_domain_alloc() returns.
 * @domain_alloc_user: Allocate an iommu domain corresponding to the input
 *                     parameters as defined in include/uapi/linux/iommufd.h.
 *                     Unlike @domain_alloc, it is called only by IOMMUFD and
 *                     must fully initialize the new domain before return.
 *                     Upon success, if the @user_data is valid and the @parent
 *                     points to a kernel-managed domain, the new domain must be
 *                     IOMMU_DOMAIN_NESTED type; otherwise, the @parent must be
 *                     NULL while the @user_data can be optionally provided, the
 *                     new domain must support __IOMMU_DOMAIN_PAGING.
 *                     Upon failure, ERR_PTR must be returned.
=======
 * @domain_alloc: allocate iommu domain
 * @domain_alloc_paging: Allocate an iommu_domain that can be used for
 *                       UNMANAGED, DMA, and DMA_FQ domain types.
>>>>>>> e8cca466
 * @probe_device: Add device to iommu driver handling
 * @release_device: Remove device from iommu driver handling
 * @probe_finalize: Do final setup work after the device is added to an IOMMU
 *                  group and attached to the groups domain
 * @device_group: find iommu group for a particular device
 * @get_resv_regions: Request list of reserved regions for a device
 * @of_xlate: add OF master IDs to iommu grouping
 * @is_attach_deferred: Check if domain attach should be deferred from iommu
 *                      driver init to device driver init (default no)
 * @dev_enable/disable_feat: per device entries to enable/disable
 *                               iommu specific features.
 * @page_response: handle page request response
 * @def_domain_type: device default domain type, return value:
 *		- IOMMU_DOMAIN_IDENTITY: must use an identity domain
 *		- IOMMU_DOMAIN_DMA: must use a dma domain
 *		- 0: use the default setting
 * @default_domain_ops: the default ops for domains
 * @remove_dev_pasid: Remove any translation configurations of a specific
 *                    pasid, so that any DMA transactions with this pasid
 *                    will be blocked by the hardware.
 * @pgsize_bitmap: bitmap of all possible supported page sizes
 * @owner: Driver module providing these ops
 * @identity_domain: An always available, always attachable identity
 *                   translation.
 * @blocked_domain: An always available, always attachable blocking
 *                  translation.
 * @default_domain: If not NULL this will always be set as the default domain.
 *                  This should be an IDENTITY/BLOCKED/PLATFORM domain.
 *                  Do not use in new drivers.
 */
struct iommu_ops {
	bool (*capable)(struct device *dev, enum iommu_cap);
	void *(*hw_info)(struct device *dev, u32 *length, u32 *type);

	/* Domain allocation and freeing by the iommu driver */
	struct iommu_domain *(*domain_alloc)(unsigned iommu_domain_type);
<<<<<<< HEAD
	struct iommu_domain *(*domain_alloc_user)(
		struct device *dev, u32 flags, struct iommu_domain *parent,
		const struct iommu_user_data *user_data);
=======
	struct iommu_domain *(*domain_alloc_paging)(struct device *dev);
>>>>>>> e8cca466

	struct iommu_device *(*probe_device)(struct device *dev);
	void (*release_device)(struct device *dev);
	void (*probe_finalize)(struct device *dev);
	struct iommu_group *(*device_group)(struct device *dev);

	/* Request/Free a list of reserved regions for a device */
	void (*get_resv_regions)(struct device *dev, struct list_head *list);

	int (*of_xlate)(struct device *dev, struct of_phandle_args *args);
	bool (*is_attach_deferred)(struct device *dev);

	/* Per device IOMMU features */
	int (*dev_enable_feat)(struct device *dev, enum iommu_dev_features f);
	int (*dev_disable_feat)(struct device *dev, enum iommu_dev_features f);

	int (*page_response)(struct device *dev,
			     struct iommu_fault_event *evt,
			     struct iommu_page_response *msg);

	int (*def_domain_type)(struct device *dev);
	void (*remove_dev_pasid)(struct device *dev, ioasid_t pasid);

	const struct iommu_domain_ops *default_domain_ops;
	unsigned long pgsize_bitmap;
	struct module *owner;
	struct iommu_domain *identity_domain;
	struct iommu_domain *blocked_domain;
	struct iommu_domain *default_domain;
};

/**
 * struct iommu_domain_ops - domain specific operations
 * @attach_dev: attach an iommu domain to a device
 *  Return:
 * * 0		- success
 * * EINVAL	- can indicate that device and domain are incompatible due to
 *		  some previous configuration of the domain, in which case the
 *		  driver shouldn't log an error, since it is legitimate for a
 *		  caller to test reuse of existing domains. Otherwise, it may
 *		  still represent some other fundamental problem
 * * ENOMEM	- out of memory
 * * ENOSPC	- non-ENOMEM type of resource allocation failures
 * * EBUSY	- device is attached to a domain and cannot be changed
 * * ENODEV	- device specific errors, not able to be attached
 * * <others>	- treated as ENODEV by the caller. Use is discouraged
 * @set_dev_pasid: set an iommu domain to a pasid of device
 * @map_pages: map a physically contiguous set of pages of the same size to
 *             an iommu domain.
 * @unmap_pages: unmap a number of pages of the same size from an iommu domain
 * @flush_iotlb_all: Synchronously flush all hardware TLBs for this domain
 * @iotlb_sync_map: Sync mappings created recently using @map to the hardware
 * @iotlb_sync: Flush all queued ranges from the hardware TLBs and empty flush
 *            queue
 * @iova_to_phys: translate iova to physical address
 * @enforce_cache_coherency: Prevent any kind of DMA from bypassing IOMMU_CACHE,
 *                           including no-snoop TLPs on PCIe or other platform
 *                           specific mechanisms.
 * @enable_nesting: Enable nesting
 * @set_pgtable_quirks: Set io page table quirks (IO_PGTABLE_QUIRK_*)
 * @free: Release the domain after use.
 */
struct iommu_domain_ops {
	int (*attach_dev)(struct iommu_domain *domain, struct device *dev);
	int (*set_dev_pasid)(struct iommu_domain *domain, struct device *dev,
			     ioasid_t pasid);

	int (*map_pages)(struct iommu_domain *domain, unsigned long iova,
			 phys_addr_t paddr, size_t pgsize, size_t pgcount,
			 int prot, gfp_t gfp, size_t *mapped);
	size_t (*unmap_pages)(struct iommu_domain *domain, unsigned long iova,
			      size_t pgsize, size_t pgcount,
			      struct iommu_iotlb_gather *iotlb_gather);

	void (*flush_iotlb_all)(struct iommu_domain *domain);
	int (*iotlb_sync_map)(struct iommu_domain *domain, unsigned long iova,
			      size_t size);
	void (*iotlb_sync)(struct iommu_domain *domain,
			   struct iommu_iotlb_gather *iotlb_gather);

	phys_addr_t (*iova_to_phys)(struct iommu_domain *domain,
				    dma_addr_t iova);

	bool (*enforce_cache_coherency)(struct iommu_domain *domain);
	int (*enable_nesting)(struct iommu_domain *domain);
	int (*set_pgtable_quirks)(struct iommu_domain *domain,
				  unsigned long quirks);

	void (*free)(struct iommu_domain *domain);
};

/**
 * struct iommu_device - IOMMU core representation of one IOMMU hardware
 *			 instance
 * @list: Used by the iommu-core to keep a list of registered iommus
 * @ops: iommu-ops for talking to this iommu
 * @dev: struct device for sysfs handling
 * @singleton_group: Used internally for drivers that have only one group
 * @max_pasids: number of supported PASIDs
 */
struct iommu_device {
	struct list_head list;
	const struct iommu_ops *ops;
	struct fwnode_handle *fwnode;
	struct device *dev;
	struct iommu_group *singleton_group;
	u32 max_pasids;
};

/**
 * struct iommu_fault_event - Generic fault event
 *
 * Can represent recoverable faults such as a page requests or
 * unrecoverable faults such as DMA or IRQ remapping faults.
 *
 * @fault: fault descriptor
 * @list: pending fault event list, used for tracking responses
 */
struct iommu_fault_event {
	struct iommu_fault fault;
	struct list_head list;
};

/**
 * struct iommu_fault_param - per-device IOMMU fault data
 * @handler: Callback function to handle IOMMU faults at device level
 * @data: handler private data
 * @faults: holds the pending faults which needs response
 * @lock: protect pending faults list
 */
struct iommu_fault_param {
	iommu_dev_fault_handler_t handler;
	void *data;
	struct list_head faults;
	struct mutex lock;
};

/**
 * struct dev_iommu - Collection of per-device IOMMU data
 *
 * @fault_param: IOMMU detected device fault reporting data
 * @iopf_param:	 I/O Page Fault queue and data
 * @fwspec:	 IOMMU fwspec data
 * @iommu_dev:	 IOMMU device this device is linked to
 * @priv:	 IOMMU Driver private data
 * @max_pasids:  number of PASIDs this device can consume
 * @attach_deferred: the dma domain attachment is deferred
 * @pci_32bit_workaround: Limit DMA allocations to 32-bit IOVAs
 * @require_direct: device requires IOMMU_RESV_DIRECT regions
 * @shadow_on_flush: IOTLB flushes are used to sync shadow tables
 *
 * TODO: migrate other per device data pointers under iommu_dev_data, e.g.
 *	struct iommu_group	*iommu_group;
 */
struct dev_iommu {
	struct mutex lock;
	struct iommu_fault_param	*fault_param;
	struct iopf_device_param	*iopf_param;
	struct iommu_fwspec		*fwspec;
	struct iommu_device		*iommu_dev;
	void				*priv;
	u32				max_pasids;
	u32				attach_deferred:1;
	u32				pci_32bit_workaround:1;
	u32				require_direct:1;
	u32				shadow_on_flush:1;
};

int iommu_device_register(struct iommu_device *iommu,
			  const struct iommu_ops *ops,
			  struct device *hwdev);
void iommu_device_unregister(struct iommu_device *iommu);
int  iommu_device_sysfs_add(struct iommu_device *iommu,
			    struct device *parent,
			    const struct attribute_group **groups,
			    const char *fmt, ...) __printf(4, 5);
void iommu_device_sysfs_remove(struct iommu_device *iommu);
int  iommu_device_link(struct iommu_device   *iommu, struct device *link);
void iommu_device_unlink(struct iommu_device *iommu, struct device *link);
int iommu_deferred_attach(struct device *dev, struct iommu_domain *domain);

static inline struct iommu_device *dev_to_iommu_device(struct device *dev)
{
	return (struct iommu_device *)dev_get_drvdata(dev);
}

static inline void iommu_iotlb_gather_init(struct iommu_iotlb_gather *gather)
{
	*gather = (struct iommu_iotlb_gather) {
		.start	= ULONG_MAX,
		.freelist = LIST_HEAD_INIT(gather->freelist),
	};
}

extern int bus_iommu_probe(const struct bus_type *bus);
extern bool iommu_present(const struct bus_type *bus);
extern bool device_iommu_capable(struct device *dev, enum iommu_cap cap);
extern bool iommu_group_has_isolated_msi(struct iommu_group *group);
extern struct iommu_domain *iommu_domain_alloc(const struct bus_type *bus);
extern void iommu_domain_free(struct iommu_domain *domain);
extern int iommu_attach_device(struct iommu_domain *domain,
			       struct device *dev);
extern void iommu_detach_device(struct iommu_domain *domain,
				struct device *dev);
extern int iommu_sva_unbind_gpasid(struct iommu_domain *domain,
				   struct device *dev, ioasid_t pasid);
extern struct iommu_domain *iommu_get_domain_for_dev(struct device *dev);
extern struct iommu_domain *iommu_get_dma_domain(struct device *dev);
extern int iommu_map(struct iommu_domain *domain, unsigned long iova,
		     phys_addr_t paddr, size_t size, int prot, gfp_t gfp);
extern size_t iommu_unmap(struct iommu_domain *domain, unsigned long iova,
			  size_t size);
extern size_t iommu_unmap_fast(struct iommu_domain *domain,
			       unsigned long iova, size_t size,
			       struct iommu_iotlb_gather *iotlb_gather);
extern ssize_t iommu_map_sg(struct iommu_domain *domain, unsigned long iova,
			    struct scatterlist *sg, unsigned int nents,
			    int prot, gfp_t gfp);
extern phys_addr_t iommu_iova_to_phys(struct iommu_domain *domain, dma_addr_t iova);
extern void iommu_set_fault_handler(struct iommu_domain *domain,
			iommu_fault_handler_t handler, void *token);

extern void iommu_get_resv_regions(struct device *dev, struct list_head *list);
extern void iommu_put_resv_regions(struct device *dev, struct list_head *list);
extern void iommu_set_default_passthrough(bool cmd_line);
extern void iommu_set_default_translated(bool cmd_line);
extern bool iommu_default_passthrough(void);
extern struct iommu_resv_region *
iommu_alloc_resv_region(phys_addr_t start, size_t length, int prot,
			enum iommu_resv_type type, gfp_t gfp);
extern int iommu_get_group_resv_regions(struct iommu_group *group,
					struct list_head *head);

extern int iommu_attach_group(struct iommu_domain *domain,
			      struct iommu_group *group);
extern void iommu_detach_group(struct iommu_domain *domain,
			       struct iommu_group *group);
extern struct iommu_group *iommu_group_alloc(void);
extern void *iommu_group_get_iommudata(struct iommu_group *group);
extern void iommu_group_set_iommudata(struct iommu_group *group,
				      void *iommu_data,
				      void (*release)(void *iommu_data));
extern int iommu_group_set_name(struct iommu_group *group, const char *name);
extern int iommu_group_add_device(struct iommu_group *group,
				  struct device *dev);
extern void iommu_group_remove_device(struct device *dev);
extern int iommu_group_for_each_dev(struct iommu_group *group, void *data,
				    int (*fn)(struct device *, void *));
extern struct iommu_group *iommu_group_get(struct device *dev);
extern struct iommu_group *iommu_group_ref_get(struct iommu_group *group);
extern void iommu_group_put(struct iommu_group *group);
extern int iommu_register_device_fault_handler(struct device *dev,
					iommu_dev_fault_handler_t handler,
					void *data);

extern int iommu_unregister_device_fault_handler(struct device *dev);

extern int iommu_report_device_fault(struct device *dev,
				     struct iommu_fault_event *evt);
extern int iommu_page_response(struct device *dev,
			       struct iommu_page_response *msg);

extern int iommu_group_id(struct iommu_group *group);
extern struct iommu_domain *iommu_group_default_domain(struct iommu_group *);

int iommu_enable_nesting(struct iommu_domain *domain);
int iommu_set_pgtable_quirks(struct iommu_domain *domain,
		unsigned long quirks);

void iommu_set_dma_strict(void);

extern int report_iommu_fault(struct iommu_domain *domain, struct device *dev,
			      unsigned long iova, int flags);

static inline void iommu_flush_iotlb_all(struct iommu_domain *domain)
{
	if (domain->ops->flush_iotlb_all)
		domain->ops->flush_iotlb_all(domain);
}

static inline void iommu_iotlb_sync(struct iommu_domain *domain,
				  struct iommu_iotlb_gather *iotlb_gather)
{
	if (domain->ops->iotlb_sync)
		domain->ops->iotlb_sync(domain, iotlb_gather);

	iommu_iotlb_gather_init(iotlb_gather);
}

/**
 * iommu_iotlb_gather_is_disjoint - Checks whether a new range is disjoint
 *
 * @gather: TLB gather data
 * @iova: start of page to invalidate
 * @size: size of page to invalidate
 *
 * Helper for IOMMU drivers to check whether a new range and the gathered range
 * are disjoint. For many IOMMUs, flushing the IOMMU in this case is better
 * than merging the two, which might lead to unnecessary invalidations.
 */
static inline
bool iommu_iotlb_gather_is_disjoint(struct iommu_iotlb_gather *gather,
				    unsigned long iova, size_t size)
{
	unsigned long start = iova, end = start + size - 1;

	return gather->end != 0 &&
		(end + 1 < gather->start || start > gather->end + 1);
}


/**
 * iommu_iotlb_gather_add_range - Gather for address-based TLB invalidation
 * @gather: TLB gather data
 * @iova: start of page to invalidate
 * @size: size of page to invalidate
 *
 * Helper for IOMMU drivers to build arbitrarily-sized invalidation commands
 * where only the address range matters, and simply minimising intermediate
 * syncs is preferred.
 */
static inline void iommu_iotlb_gather_add_range(struct iommu_iotlb_gather *gather,
						unsigned long iova, size_t size)
{
	unsigned long end = iova + size - 1;

	if (gather->start > iova)
		gather->start = iova;
	if (gather->end < end)
		gather->end = end;
}

/**
 * iommu_iotlb_gather_add_page - Gather for page-based TLB invalidation
 * @domain: IOMMU domain to be invalidated
 * @gather: TLB gather data
 * @iova: start of page to invalidate
 * @size: size of page to invalidate
 *
 * Helper for IOMMU drivers to build invalidation commands based on individual
 * pages, or with page size/table level hints which cannot be gathered if they
 * differ.
 */
static inline void iommu_iotlb_gather_add_page(struct iommu_domain *domain,
					       struct iommu_iotlb_gather *gather,
					       unsigned long iova, size_t size)
{
	/*
	 * If the new page is disjoint from the current range or is mapped at
	 * a different granularity, then sync the TLB so that the gather
	 * structure can be rewritten.
	 */
	if ((gather->pgsize && gather->pgsize != size) ||
	    iommu_iotlb_gather_is_disjoint(gather, iova, size))
		iommu_iotlb_sync(domain, gather);

	gather->pgsize = size;
	iommu_iotlb_gather_add_range(gather, iova, size);
}

static inline bool iommu_iotlb_gather_queued(struct iommu_iotlb_gather *gather)
{
	return gather && gather->queued;
}

static inline void iommu_dirty_bitmap_init(struct iommu_dirty_bitmap *dirty,
					   struct iova_bitmap *bitmap,
					   struct iommu_iotlb_gather *gather)
{
	if (gather)
		iommu_iotlb_gather_init(gather);

	dirty->bitmap = bitmap;
	dirty->gather = gather;
}

static inline void iommu_dirty_bitmap_record(struct iommu_dirty_bitmap *dirty,
					     unsigned long iova,
					     unsigned long length)
{
	if (dirty->bitmap)
		iova_bitmap_set(dirty->bitmap, iova, length);

	if (dirty->gather)
		iommu_iotlb_gather_add_range(dirty->gather, iova, length);
}

/* PCI device grouping function */
extern struct iommu_group *pci_device_group(struct device *dev);
/* Generic device grouping function */
extern struct iommu_group *generic_device_group(struct device *dev);
/* FSL-MC device grouping function */
struct iommu_group *fsl_mc_device_group(struct device *dev);
extern struct iommu_group *generic_single_device_group(struct device *dev);

/**
 * struct iommu_fwspec - per-device IOMMU instance data
 * @ops: ops for this device's IOMMU
 * @iommu_fwnode: firmware handle for this device's IOMMU
 * @flags: IOMMU_FWSPEC_* flags
 * @num_ids: number of associated device IDs
 * @ids: IDs which this device may present to the IOMMU
 *
 * Note that the IDs (and any other information, really) stored in this structure should be
 * considered private to the IOMMU device driver and are not to be used directly by IOMMU
 * consumers.
 */
struct iommu_fwspec {
	const struct iommu_ops	*ops;
	struct fwnode_handle	*iommu_fwnode;
	u32			flags;
	unsigned int		num_ids;
	u32			ids[];
};

/* ATS is supported */
#define IOMMU_FWSPEC_PCI_RC_ATS			(1 << 0)

/**
 * struct iommu_sva - handle to a device-mm bond
 */
struct iommu_sva {
	struct device			*dev;
	struct iommu_domain		*domain;
};

int iommu_fwspec_init(struct device *dev, struct fwnode_handle *iommu_fwnode,
		      const struct iommu_ops *ops);
void iommu_fwspec_free(struct device *dev);
int iommu_fwspec_add_ids(struct device *dev, u32 *ids, int num_ids);
const struct iommu_ops *iommu_ops_from_fwnode(struct fwnode_handle *fwnode);

static inline struct iommu_fwspec *dev_iommu_fwspec_get(struct device *dev)
{
	if (dev->iommu)
		return dev->iommu->fwspec;
	else
		return NULL;
}

static inline void dev_iommu_fwspec_set(struct device *dev,
					struct iommu_fwspec *fwspec)
{
	dev->iommu->fwspec = fwspec;
}

static inline void *dev_iommu_priv_get(struct device *dev)
{
	if (dev->iommu)
		return dev->iommu->priv;
	else
		return NULL;
}

static inline void dev_iommu_priv_set(struct device *dev, void *priv)
{
	dev->iommu->priv = priv;
}

int iommu_probe_device(struct device *dev);

int iommu_dev_enable_feature(struct device *dev, enum iommu_dev_features f);
int iommu_dev_disable_feature(struct device *dev, enum iommu_dev_features f);

int iommu_device_use_default_domain(struct device *dev);
void iommu_device_unuse_default_domain(struct device *dev);

int iommu_group_claim_dma_owner(struct iommu_group *group, void *owner);
void iommu_group_release_dma_owner(struct iommu_group *group);
bool iommu_group_dma_owner_claimed(struct iommu_group *group);

int iommu_device_claim_dma_owner(struct device *dev, void *owner);
void iommu_device_release_dma_owner(struct device *dev);

struct iommu_domain *iommu_sva_domain_alloc(struct device *dev,
					    struct mm_struct *mm);
int iommu_attach_device_pasid(struct iommu_domain *domain,
			      struct device *dev, ioasid_t pasid);
void iommu_detach_device_pasid(struct iommu_domain *domain,
			       struct device *dev, ioasid_t pasid);
struct iommu_domain *
iommu_get_domain_for_dev_pasid(struct device *dev, ioasid_t pasid,
			       unsigned int type);
ioasid_t iommu_alloc_global_pasid(struct device *dev);
void iommu_free_global_pasid(ioasid_t pasid);
#else /* CONFIG_IOMMU_API */

struct iommu_ops {};
struct iommu_group {};
struct iommu_fwspec {};
struct iommu_device {};
struct iommu_fault_param {};
struct iommu_iotlb_gather {};
struct iommu_dirty_bitmap {};
struct iommu_dirty_ops {};

static inline bool iommu_present(const struct bus_type *bus)
{
	return false;
}

static inline bool device_iommu_capable(struct device *dev, enum iommu_cap cap)
{
	return false;
}

static inline struct iommu_domain *iommu_domain_alloc(const struct bus_type *bus)
{
	return NULL;
}

static inline void iommu_domain_free(struct iommu_domain *domain)
{
}

static inline int iommu_attach_device(struct iommu_domain *domain,
				      struct device *dev)
{
	return -ENODEV;
}

static inline void iommu_detach_device(struct iommu_domain *domain,
				       struct device *dev)
{
}

static inline struct iommu_domain *iommu_get_domain_for_dev(struct device *dev)
{
	return NULL;
}

static inline int iommu_map(struct iommu_domain *domain, unsigned long iova,
			    phys_addr_t paddr, size_t size, int prot, gfp_t gfp)
{
	return -ENODEV;
}

static inline size_t iommu_unmap(struct iommu_domain *domain,
				 unsigned long iova, size_t size)
{
	return 0;
}

static inline size_t iommu_unmap_fast(struct iommu_domain *domain,
				      unsigned long iova, int gfp_order,
				      struct iommu_iotlb_gather *iotlb_gather)
{
	return 0;
}

static inline ssize_t iommu_map_sg(struct iommu_domain *domain,
				   unsigned long iova, struct scatterlist *sg,
				   unsigned int nents, int prot, gfp_t gfp)
{
	return -ENODEV;
}

static inline void iommu_flush_iotlb_all(struct iommu_domain *domain)
{
}

static inline void iommu_iotlb_sync(struct iommu_domain *domain,
				  struct iommu_iotlb_gather *iotlb_gather)
{
}

static inline phys_addr_t iommu_iova_to_phys(struct iommu_domain *domain, dma_addr_t iova)
{
	return 0;
}

static inline void iommu_set_fault_handler(struct iommu_domain *domain,
				iommu_fault_handler_t handler, void *token)
{
}

static inline void iommu_get_resv_regions(struct device *dev,
					struct list_head *list)
{
}

static inline void iommu_put_resv_regions(struct device *dev,
					struct list_head *list)
{
}

static inline int iommu_get_group_resv_regions(struct iommu_group *group,
					       struct list_head *head)
{
	return -ENODEV;
}

static inline void iommu_set_default_passthrough(bool cmd_line)
{
}

static inline void iommu_set_default_translated(bool cmd_line)
{
}

static inline bool iommu_default_passthrough(void)
{
	return true;
}

static inline int iommu_attach_group(struct iommu_domain *domain,
				     struct iommu_group *group)
{
	return -ENODEV;
}

static inline void iommu_detach_group(struct iommu_domain *domain,
				      struct iommu_group *group)
{
}

static inline struct iommu_group *iommu_group_alloc(void)
{
	return ERR_PTR(-ENODEV);
}

static inline void *iommu_group_get_iommudata(struct iommu_group *group)
{
	return NULL;
}

static inline void iommu_group_set_iommudata(struct iommu_group *group,
					     void *iommu_data,
					     void (*release)(void *iommu_data))
{
}

static inline int iommu_group_set_name(struct iommu_group *group,
				       const char *name)
{
	return -ENODEV;
}

static inline int iommu_group_add_device(struct iommu_group *group,
					 struct device *dev)
{
	return -ENODEV;
}

static inline void iommu_group_remove_device(struct device *dev)
{
}

static inline int iommu_group_for_each_dev(struct iommu_group *group,
					   void *data,
					   int (*fn)(struct device *, void *))
{
	return -ENODEV;
}

static inline struct iommu_group *iommu_group_get(struct device *dev)
{
	return NULL;
}

static inline void iommu_group_put(struct iommu_group *group)
{
}

static inline
int iommu_register_device_fault_handler(struct device *dev,
					iommu_dev_fault_handler_t handler,
					void *data)
{
	return -ENODEV;
}

static inline int iommu_unregister_device_fault_handler(struct device *dev)
{
	return 0;
}

static inline
int iommu_report_device_fault(struct device *dev, struct iommu_fault_event *evt)
{
	return -ENODEV;
}

static inline int iommu_page_response(struct device *dev,
				      struct iommu_page_response *msg)
{
	return -ENODEV;
}

static inline int iommu_group_id(struct iommu_group *group)
{
	return -ENODEV;
}

static inline int iommu_set_pgtable_quirks(struct iommu_domain *domain,
		unsigned long quirks)
{
	return 0;
}

static inline int iommu_device_register(struct iommu_device *iommu,
					const struct iommu_ops *ops,
					struct device *hwdev)
{
	return -ENODEV;
}

static inline struct iommu_device *dev_to_iommu_device(struct device *dev)
{
	return NULL;
}

static inline void iommu_iotlb_gather_init(struct iommu_iotlb_gather *gather)
{
}

static inline void iommu_iotlb_gather_add_page(struct iommu_domain *domain,
					       struct iommu_iotlb_gather *gather,
					       unsigned long iova, size_t size)
{
}

static inline bool iommu_iotlb_gather_queued(struct iommu_iotlb_gather *gather)
{
	return false;
}

static inline void iommu_dirty_bitmap_init(struct iommu_dirty_bitmap *dirty,
					   struct iova_bitmap *bitmap,
					   struct iommu_iotlb_gather *gather)
{
}

static inline void iommu_dirty_bitmap_record(struct iommu_dirty_bitmap *dirty,
					     unsigned long iova,
					     unsigned long length)
{
}

static inline void iommu_device_unregister(struct iommu_device *iommu)
{
}

static inline int  iommu_device_sysfs_add(struct iommu_device *iommu,
					  struct device *parent,
					  const struct attribute_group **groups,
					  const char *fmt, ...)
{
	return -ENODEV;
}

static inline void iommu_device_sysfs_remove(struct iommu_device *iommu)
{
}

static inline int iommu_device_link(struct device *dev, struct device *link)
{
	return -EINVAL;
}

static inline void iommu_device_unlink(struct device *dev, struct device *link)
{
}

static inline int iommu_fwspec_init(struct device *dev,
				    struct fwnode_handle *iommu_fwnode,
				    const struct iommu_ops *ops)
{
	return -ENODEV;
}

static inline void iommu_fwspec_free(struct device *dev)
{
}

static inline int iommu_fwspec_add_ids(struct device *dev, u32 *ids,
				       int num_ids)
{
	return -ENODEV;
}

static inline
const struct iommu_ops *iommu_ops_from_fwnode(struct fwnode_handle *fwnode)
{
	return NULL;
}

static inline int
iommu_dev_enable_feature(struct device *dev, enum iommu_dev_features feat)
{
	return -ENODEV;
}

static inline int
iommu_dev_disable_feature(struct device *dev, enum iommu_dev_features feat)
{
	return -ENODEV;
}

static inline struct iommu_fwspec *dev_iommu_fwspec_get(struct device *dev)
{
	return NULL;
}

static inline int iommu_device_use_default_domain(struct device *dev)
{
	return 0;
}

static inline void iommu_device_unuse_default_domain(struct device *dev)
{
}

static inline int
iommu_group_claim_dma_owner(struct iommu_group *group, void *owner)
{
	return -ENODEV;
}

static inline void iommu_group_release_dma_owner(struct iommu_group *group)
{
}

static inline bool iommu_group_dma_owner_claimed(struct iommu_group *group)
{
	return false;
}

static inline void iommu_device_release_dma_owner(struct device *dev)
{
}

static inline int iommu_device_claim_dma_owner(struct device *dev, void *owner)
{
	return -ENODEV;
}

static inline struct iommu_domain *
iommu_sva_domain_alloc(struct device *dev, struct mm_struct *mm)
{
	return NULL;
}

static inline int iommu_attach_device_pasid(struct iommu_domain *domain,
					    struct device *dev, ioasid_t pasid)
{
	return -ENODEV;
}

static inline void iommu_detach_device_pasid(struct iommu_domain *domain,
					     struct device *dev, ioasid_t pasid)
{
}

static inline struct iommu_domain *
iommu_get_domain_for_dev_pasid(struct device *dev, ioasid_t pasid,
			       unsigned int type)
{
	return NULL;
}

static inline ioasid_t iommu_alloc_global_pasid(struct device *dev)
{
	return IOMMU_PASID_INVALID;
}

static inline void iommu_free_global_pasid(ioasid_t pasid) {}
#endif /* CONFIG_IOMMU_API */

/**
 * iommu_map_sgtable - Map the given buffer to the IOMMU domain
 * @domain:	The IOMMU domain to perform the mapping
 * @iova:	The start address to map the buffer
 * @sgt:	The sg_table object describing the buffer
 * @prot:	IOMMU protection bits
 *
 * Creates a mapping at @iova for the buffer described by a scatterlist
 * stored in the given sg_table object in the provided IOMMU domain.
 */
static inline ssize_t iommu_map_sgtable(struct iommu_domain *domain,
			unsigned long iova, struct sg_table *sgt, int prot)
{
	return iommu_map_sg(domain, iova, sgt->sgl, sgt->orig_nents, prot,
			    GFP_KERNEL);
}

#ifdef CONFIG_IOMMU_DEBUGFS
extern	struct dentry *iommu_debugfs_dir;
void iommu_debugfs_setup(void);
#else
static inline void iommu_debugfs_setup(void) {}
#endif

#ifdef CONFIG_IOMMU_DMA
#include <linux/msi.h>

/* Setup call for arch DMA mapping code */
void iommu_setup_dma_ops(struct device *dev, u64 dma_base, u64 dma_limit);

int iommu_get_msi_cookie(struct iommu_domain *domain, dma_addr_t base);

int iommu_dma_prepare_msi(struct msi_desc *desc, phys_addr_t msi_addr);
void iommu_dma_compose_msi_msg(struct msi_desc *desc, struct msi_msg *msg);

#else /* CONFIG_IOMMU_DMA */

struct msi_desc;
struct msi_msg;

static inline void iommu_setup_dma_ops(struct device *dev, u64 dma_base, u64 dma_limit)
{
}

static inline int iommu_get_msi_cookie(struct iommu_domain *domain, dma_addr_t base)
{
	return -ENODEV;
}

static inline int iommu_dma_prepare_msi(struct msi_desc *desc, phys_addr_t msi_addr)
{
	return 0;
}

static inline void iommu_dma_compose_msi_msg(struct msi_desc *desc, struct msi_msg *msg)
{
}

#endif	/* CONFIG_IOMMU_DMA */

/*
 * Newer generations of Tegra SoCs require devices' stream IDs to be directly programmed into
 * some registers. These are always paired with a Tegra SMMU or ARM SMMU, for which the contents
 * of the struct iommu_fwspec are known. Use this helper to formalize access to these internals.
 */
#define TEGRA_STREAM_ID_BYPASS 0x7f

static inline bool tegra_dev_iommu_get_stream_id(struct device *dev, u32 *stream_id)
{
#ifdef CONFIG_IOMMU_API
	struct iommu_fwspec *fwspec = dev_iommu_fwspec_get(dev);

	if (fwspec && fwspec->num_ids == 1) {
		*stream_id = fwspec->ids[0] & 0xffff;
		return true;
	}
#endif

	return false;
}

#ifdef CONFIG_IOMMU_SVA
static inline void mm_pasid_init(struct mm_struct *mm)
{
	mm->pasid = IOMMU_PASID_INVALID;
}
static inline bool mm_valid_pasid(struct mm_struct *mm)
{
	return mm->pasid != IOMMU_PASID_INVALID;
}
void mm_pasid_drop(struct mm_struct *mm);
struct iommu_sva *iommu_sva_bind_device(struct device *dev,
					struct mm_struct *mm);
void iommu_sva_unbind_device(struct iommu_sva *handle);
u32 iommu_sva_get_pasid(struct iommu_sva *handle);
#else
static inline struct iommu_sva *
iommu_sva_bind_device(struct device *dev, struct mm_struct *mm)
{
	return NULL;
}

static inline void iommu_sva_unbind_device(struct iommu_sva *handle)
{
}

static inline u32 iommu_sva_get_pasid(struct iommu_sva *handle)
{
	return IOMMU_PASID_INVALID;
}
static inline void mm_pasid_init(struct mm_struct *mm) {}
static inline bool mm_valid_pasid(struct mm_struct *mm) { return false; }
static inline void mm_pasid_drop(struct mm_struct *mm) {}
#endif /* CONFIG_IOMMU_SVA */

#endif /* __LINUX_IOMMU_H */<|MERGE_RESOLUTION|>--- conflicted
+++ resolved
@@ -99,11 +99,8 @@
 				 __IOMMU_DOMAIN_DMA_API |	\
 				 __IOMMU_DOMAIN_DMA_FQ)
 #define IOMMU_DOMAIN_SVA	(__IOMMU_DOMAIN_SVA)
-<<<<<<< HEAD
+#define IOMMU_DOMAIN_PLATFORM	(__IOMMU_DOMAIN_PLATFORM)
 #define IOMMU_DOMAIN_NESTED	(__IOMMU_DOMAIN_NESTED)
-=======
-#define IOMMU_DOMAIN_PLATFORM	(__IOMMU_DOMAIN_PLATFORM)
->>>>>>> e8cca466
 
 struct iommu_domain {
 	unsigned type;
@@ -334,7 +331,6 @@
  *           op is allocated in the iommu driver and freed by the caller after
  *           use. The information type is one of enum iommu_hw_info_type defined
  *           in include/uapi/linux/iommufd.h.
-<<<<<<< HEAD
  * @domain_alloc: allocate and return an iommu domain if success. Otherwise
  *                NULL is returned. The domain is not fully initialized until
  *                the caller iommu_domain_alloc() returns.
@@ -348,11 +344,8 @@
  *                     NULL while the @user_data can be optionally provided, the
  *                     new domain must support __IOMMU_DOMAIN_PAGING.
  *                     Upon failure, ERR_PTR must be returned.
-=======
- * @domain_alloc: allocate iommu domain
  * @domain_alloc_paging: Allocate an iommu_domain that can be used for
  *                       UNMANAGED, DMA, and DMA_FQ domain types.
->>>>>>> e8cca466
  * @probe_device: Add device to iommu driver handling
  * @release_device: Remove device from iommu driver handling
  * @probe_finalize: Do final setup work after the device is added to an IOMMU
@@ -389,13 +382,10 @@
 
 	/* Domain allocation and freeing by the iommu driver */
 	struct iommu_domain *(*domain_alloc)(unsigned iommu_domain_type);
-<<<<<<< HEAD
 	struct iommu_domain *(*domain_alloc_user)(
 		struct device *dev, u32 flags, struct iommu_domain *parent,
 		const struct iommu_user_data *user_data);
-=======
 	struct iommu_domain *(*domain_alloc_paging)(struct device *dev);
->>>>>>> e8cca466
 
 	struct iommu_device *(*probe_device)(struct device *dev);
 	void (*release_device)(struct device *dev);
