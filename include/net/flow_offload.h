--- conflicted
+++ resolved
@@ -166,28 +166,18 @@
 enum flow_action_hw_stats_bit {
 	FLOW_ACTION_HW_STATS_IMMEDIATE_BIT,
 	FLOW_ACTION_HW_STATS_DELAYED_BIT,
-<<<<<<< HEAD
-};
-
-enum flow_action_hw_stats {
-	FLOW_ACTION_HW_STATS_DISABLED = 0,
-=======
 	FLOW_ACTION_HW_STATS_DISABLED_BIT,
 };
 
 enum flow_action_hw_stats {
 	FLOW_ACTION_HW_STATS_DONT_CARE = 0,
->>>>>>> 358c7c61
 	FLOW_ACTION_HW_STATS_IMMEDIATE =
 		BIT(FLOW_ACTION_HW_STATS_IMMEDIATE_BIT),
 	FLOW_ACTION_HW_STATS_DELAYED = BIT(FLOW_ACTION_HW_STATS_DELAYED_BIT),
 	FLOW_ACTION_HW_STATS_ANY = FLOW_ACTION_HW_STATS_IMMEDIATE |
 				   FLOW_ACTION_HW_STATS_DELAYED,
-<<<<<<< HEAD
-=======
 	FLOW_ACTION_HW_STATS_DISABLED =
 		BIT(FLOW_ACTION_HW_STATS_DISABLED_BIT),
->>>>>>> 358c7c61
 };
 
 typedef void (*action_destr)(void *priv);
@@ -338,15 +328,11 @@
 		return true;
 	if (!flow_action_mixed_hw_stats_check(action, extack))
 		return false;
-<<<<<<< HEAD
-	action_entry = flow_action_first_entry_get(action);
-=======
 
 	action_entry = flow_action_first_entry_get(action);
 	if (action_entry->hw_stats == FLOW_ACTION_HW_STATS_DONT_CARE)
 		return true;
 
->>>>>>> 358c7c61
 	if (!check_allow_bit &&
 	    action_entry->hw_stats != FLOW_ACTION_HW_STATS_ANY) {
 		NL_SET_ERR_MSG_MOD(extack, "Driver supports only default HW stats type \"any\"");
