// SPDX-License-Identifier: GPL-2.0
/*
 * drivers/base/core.c - core driver model code (device registration, etc)
 *
 * Copyright (c) 2002-3 Patrick Mochel
 * Copyright (c) 2002-3 Open Source Development Labs
 * Copyright (c) 2006 Greg Kroah-Hartman <gregkh@suse.de>
 * Copyright (c) 2006 Novell, Inc.
 */

#include <linux/acpi.h>
#include <linux/cpufreq.h>
#include <linux/device.h>
#include <linux/err.h>
#include <linux/fwnode.h>
#include <linux/init.h>
#include <linux/module.h>
#include <linux/slab.h>
#include <linux/string.h>
#include <linux/kdev_t.h>
#include <linux/notifier.h>
#include <linux/of.h>
#include <linux/of_device.h>
#include <linux/genhd.h>
#include <linux/mutex.h>
#include <linux/pm_runtime.h>
#include <linux/netdevice.h>
#include <linux/sched/signal.h>
#include <linux/sched/mm.h>
#include <linux/sysfs.h>

#include "base.h"
#include "power/power.h"

#ifdef CONFIG_SYSFS_DEPRECATED
#ifdef CONFIG_SYSFS_DEPRECATED_V2
long sysfs_deprecated = 1;
#else
long sysfs_deprecated = 0;
#endif
static int __init sysfs_deprecated_setup(char *arg)
{
	return kstrtol(arg, 10, &sysfs_deprecated);
}
early_param("sysfs.deprecated", sysfs_deprecated_setup);
#endif

/* Device links support. */
static LIST_HEAD(deferred_sync);
static unsigned int defer_sync_state_count = 1;
static DEFINE_MUTEX(fwnode_link_lock);
static bool fw_devlink_is_permissive(void);

/**
 * fwnode_link_add - Create a link between two fwnode_handles.
 * @con: Consumer end of the link.
 * @sup: Supplier end of the link.
 *
 * Create a fwnode link between fwnode handles @con and @sup. The fwnode link
 * represents the detail that the firmware lists @sup fwnode as supplying a
 * resource to @con.
 *
 * The driver core will use the fwnode link to create a device link between the
 * two device objects corresponding to @con and @sup when they are created. The
 * driver core will automatically delete the fwnode link between @con and @sup
 * after doing that.
 *
 * Attempts to create duplicate links between the same pair of fwnode handles
 * are ignored and there is no reference counting.
 */
int fwnode_link_add(struct fwnode_handle *con, struct fwnode_handle *sup)
{
	struct fwnode_link *link;
	int ret = 0;

	mutex_lock(&fwnode_link_lock);

	list_for_each_entry(link, &sup->consumers, s_hook)
		if (link->consumer == con)
			goto out;

	link = kzalloc(sizeof(*link), GFP_KERNEL);
	if (!link) {
		ret = -ENOMEM;
		goto out;
	}

	link->supplier = sup;
	INIT_LIST_HEAD(&link->s_hook);
	link->consumer = con;
	INIT_LIST_HEAD(&link->c_hook);

	list_add(&link->s_hook, &sup->consumers);
	list_add(&link->c_hook, &con->suppliers);
out:
	mutex_unlock(&fwnode_link_lock);

	return ret;
}

/**
 * fwnode_links_purge_suppliers - Delete all supplier links of fwnode_handle.
 * @fwnode: fwnode whose supplier links need to be deleted
 *
 * Deletes all supplier links connecting directly to @fwnode.
 */
static void fwnode_links_purge_suppliers(struct fwnode_handle *fwnode)
{
	struct fwnode_link *link, *tmp;

	mutex_lock(&fwnode_link_lock);
	list_for_each_entry_safe(link, tmp, &fwnode->suppliers, c_hook) {
		list_del(&link->s_hook);
		list_del(&link->c_hook);
		kfree(link);
	}
	mutex_unlock(&fwnode_link_lock);
}

/**
 * fwnode_links_purge_consumers - Delete all consumer links of fwnode_handle.
 * @fwnode: fwnode whose consumer links need to be deleted
 *
 * Deletes all consumer links connecting directly to @fwnode.
 */
static void fwnode_links_purge_consumers(struct fwnode_handle *fwnode)
{
	struct fwnode_link *link, *tmp;

	mutex_lock(&fwnode_link_lock);
	list_for_each_entry_safe(link, tmp, &fwnode->consumers, s_hook) {
		list_del(&link->s_hook);
		list_del(&link->c_hook);
		kfree(link);
	}
	mutex_unlock(&fwnode_link_lock);
}

/**
 * fwnode_links_purge - Delete all links connected to a fwnode_handle.
 * @fwnode: fwnode whose links needs to be deleted
 *
 * Deletes all links connecting directly to a fwnode.
 */
void fwnode_links_purge(struct fwnode_handle *fwnode)
{
	fwnode_links_purge_suppliers(fwnode);
	fwnode_links_purge_consumers(fwnode);
}

#ifdef CONFIG_SRCU
static DEFINE_MUTEX(device_links_lock);
DEFINE_STATIC_SRCU(device_links_srcu);

static inline void device_links_write_lock(void)
{
	mutex_lock(&device_links_lock);
}

static inline void device_links_write_unlock(void)
{
	mutex_unlock(&device_links_lock);
}

int device_links_read_lock(void) __acquires(&device_links_srcu)
{
	return srcu_read_lock(&device_links_srcu);
}

void device_links_read_unlock(int idx) __releases(&device_links_srcu)
{
	srcu_read_unlock(&device_links_srcu, idx);
}

int device_links_read_lock_held(void)
{
	return srcu_read_lock_held(&device_links_srcu);
}
#else /* !CONFIG_SRCU */
static DECLARE_RWSEM(device_links_lock);

static inline void device_links_write_lock(void)
{
	down_write(&device_links_lock);
}

static inline void device_links_write_unlock(void)
{
	up_write(&device_links_lock);
}

int device_links_read_lock(void)
{
	down_read(&device_links_lock);
	return 0;
}

void device_links_read_unlock(int not_used)
{
	up_read(&device_links_lock);
}

#ifdef CONFIG_DEBUG_LOCK_ALLOC
int device_links_read_lock_held(void)
{
	return lockdep_is_held(&device_links_lock);
}
#endif
#endif /* !CONFIG_SRCU */

/**
 * device_is_dependent - Check if one device depends on another one
 * @dev: Device to check dependencies for.
 * @target: Device to check against.
 *
 * Check if @target depends on @dev or any device dependent on it (its child or
 * its consumer etc).  Return 1 if that is the case or 0 otherwise.
 */
int device_is_dependent(struct device *dev, void *target)
{
	struct device_link *link;
	int ret;

	if (dev == target)
		return 1;

	ret = device_for_each_child(dev, target, device_is_dependent);
	if (ret)
		return ret;

	list_for_each_entry(link, &dev->links.consumers, s_node) {
		if (link->flags == (DL_FLAG_SYNC_STATE_ONLY | DL_FLAG_MANAGED))
			continue;

		if (link->consumer == target)
			return 1;

		ret = device_is_dependent(link->consumer, target);
		if (ret)
			break;
	}
	return ret;
}

static void device_link_init_status(struct device_link *link,
				    struct device *consumer,
				    struct device *supplier)
{
	switch (supplier->links.status) {
	case DL_DEV_PROBING:
		switch (consumer->links.status) {
		case DL_DEV_PROBING:
			/*
			 * A consumer driver can create a link to a supplier
			 * that has not completed its probing yet as long as it
			 * knows that the supplier is already functional (for
			 * example, it has just acquired some resources from the
			 * supplier).
			 */
			link->status = DL_STATE_CONSUMER_PROBE;
			break;
		default:
			link->status = DL_STATE_DORMANT;
			break;
		}
		break;
	case DL_DEV_DRIVER_BOUND:
		switch (consumer->links.status) {
		case DL_DEV_PROBING:
			link->status = DL_STATE_CONSUMER_PROBE;
			break;
		case DL_DEV_DRIVER_BOUND:
			link->status = DL_STATE_ACTIVE;
			break;
		default:
			link->status = DL_STATE_AVAILABLE;
			break;
		}
		break;
	case DL_DEV_UNBINDING:
		link->status = DL_STATE_SUPPLIER_UNBIND;
		break;
	default:
		link->status = DL_STATE_DORMANT;
		break;
	}
}

static int device_reorder_to_tail(struct device *dev, void *not_used)
{
	struct device_link *link;

	/*
	 * Devices that have not been registered yet will be put to the ends
	 * of the lists during the registration, so skip them here.
	 */
	if (device_is_registered(dev))
		devices_kset_move_last(dev);

	if (device_pm_initialized(dev))
		device_pm_move_last(dev);

	device_for_each_child(dev, NULL, device_reorder_to_tail);
	list_for_each_entry(link, &dev->links.consumers, s_node) {
		if (link->flags == (DL_FLAG_SYNC_STATE_ONLY | DL_FLAG_MANAGED))
			continue;
		device_reorder_to_tail(link->consumer, NULL);
	}

	return 0;
}

/**
 * device_pm_move_to_tail - Move set of devices to the end of device lists
 * @dev: Device to move
 *
 * This is a device_reorder_to_tail() wrapper taking the requisite locks.
 *
 * It moves the @dev along with all of its children and all of its consumers
 * to the ends of the device_kset and dpm_list, recursively.
 */
void device_pm_move_to_tail(struct device *dev)
{
	int idx;

	idx = device_links_read_lock();
	device_pm_lock();
	device_reorder_to_tail(dev, NULL);
	device_pm_unlock();
	device_links_read_unlock(idx);
}

#define to_devlink(dev)	container_of((dev), struct device_link, link_dev)

static ssize_t status_show(struct device *dev,
			   struct device_attribute *attr, char *buf)
{
	const char *output;

	switch (to_devlink(dev)->status) {
	case DL_STATE_NONE:
		output = "not tracked";
		break;
	case DL_STATE_DORMANT:
		output = "dormant";
		break;
	case DL_STATE_AVAILABLE:
		output = "available";
		break;
	case DL_STATE_CONSUMER_PROBE:
		output = "consumer probing";
		break;
	case DL_STATE_ACTIVE:
		output = "active";
		break;
	case DL_STATE_SUPPLIER_UNBIND:
		output = "supplier unbinding";
		break;
	default:
		output = "unknown";
		break;
	}

	return sysfs_emit(buf, "%s\n", output);
}
static DEVICE_ATTR_RO(status);

static ssize_t auto_remove_on_show(struct device *dev,
				   struct device_attribute *attr, char *buf)
{
	struct device_link *link = to_devlink(dev);
	const char *output;

	if (link->flags & DL_FLAG_AUTOREMOVE_SUPPLIER)
		output = "supplier unbind";
	else if (link->flags & DL_FLAG_AUTOREMOVE_CONSUMER)
		output = "consumer unbind";
	else
		output = "never";

	return sysfs_emit(buf, "%s\n", output);
}
static DEVICE_ATTR_RO(auto_remove_on);

static ssize_t runtime_pm_show(struct device *dev,
			       struct device_attribute *attr, char *buf)
{
	struct device_link *link = to_devlink(dev);

	return sysfs_emit(buf, "%d\n", !!(link->flags & DL_FLAG_PM_RUNTIME));
}
static DEVICE_ATTR_RO(runtime_pm);

static ssize_t sync_state_only_show(struct device *dev,
				    struct device_attribute *attr, char *buf)
{
	struct device_link *link = to_devlink(dev);

	return sysfs_emit(buf, "%d\n",
			  !!(link->flags & DL_FLAG_SYNC_STATE_ONLY));
}
static DEVICE_ATTR_RO(sync_state_only);

static struct attribute *devlink_attrs[] = {
	&dev_attr_status.attr,
	&dev_attr_auto_remove_on.attr,
	&dev_attr_runtime_pm.attr,
	&dev_attr_sync_state_only.attr,
	NULL,
};
ATTRIBUTE_GROUPS(devlink);

static void device_link_free(struct device_link *link)
{
	while (refcount_dec_not_one(&link->rpm_active))
		pm_runtime_put(link->supplier);

	put_device(link->consumer);
	put_device(link->supplier);
	kfree(link);
}

#ifdef CONFIG_SRCU
static void __device_link_free_srcu(struct rcu_head *rhead)
{
	device_link_free(container_of(rhead, struct device_link, rcu_head));
}

static void devlink_dev_release(struct device *dev)
{
	struct device_link *link = to_devlink(dev);

	call_srcu(&device_links_srcu, &link->rcu_head, __device_link_free_srcu);
}
#else
static void devlink_dev_release(struct device *dev)
{
	device_link_free(to_devlink(dev));
}
#endif

static struct class devlink_class = {
	.name = "devlink",
	.owner = THIS_MODULE,
	.dev_groups = devlink_groups,
	.dev_release = devlink_dev_release,
};

static int devlink_add_symlinks(struct device *dev,
				struct class_interface *class_intf)
{
	int ret;
	size_t len;
	struct device_link *link = to_devlink(dev);
	struct device *sup = link->supplier;
	struct device *con = link->consumer;
	char *buf;

	len = max(strlen(dev_name(sup)), strlen(dev_name(con)));
	len += strlen("supplier:") + 1;
	buf = kzalloc(len, GFP_KERNEL);
	if (!buf)
		return -ENOMEM;

	ret = sysfs_create_link(&link->link_dev.kobj, &sup->kobj, "supplier");
	if (ret)
		goto out;

	ret = sysfs_create_link(&link->link_dev.kobj, &con->kobj, "consumer");
	if (ret)
		goto err_con;

	snprintf(buf, len, "consumer:%s", dev_name(con));
	ret = sysfs_create_link(&sup->kobj, &link->link_dev.kobj, buf);
	if (ret)
		goto err_con_dev;

	snprintf(buf, len, "supplier:%s", dev_name(sup));
	ret = sysfs_create_link(&con->kobj, &link->link_dev.kobj, buf);
	if (ret)
		goto err_sup_dev;

	goto out;

err_sup_dev:
	snprintf(buf, len, "consumer:%s", dev_name(con));
	sysfs_remove_link(&sup->kobj, buf);
err_con_dev:
	sysfs_remove_link(&link->link_dev.kobj, "consumer");
err_con:
	sysfs_remove_link(&link->link_dev.kobj, "supplier");
out:
	kfree(buf);
	return ret;
}

static void devlink_remove_symlinks(struct device *dev,
				   struct class_interface *class_intf)
{
	struct device_link *link = to_devlink(dev);
	size_t len;
	struct device *sup = link->supplier;
	struct device *con = link->consumer;
	char *buf;

	sysfs_remove_link(&link->link_dev.kobj, "consumer");
	sysfs_remove_link(&link->link_dev.kobj, "supplier");

	len = max(strlen(dev_name(sup)), strlen(dev_name(con)));
	len += strlen("supplier:") + 1;
	buf = kzalloc(len, GFP_KERNEL);
	if (!buf) {
		WARN(1, "Unable to properly free device link symlinks!\n");
		return;
	}

	snprintf(buf, len, "supplier:%s", dev_name(sup));
	sysfs_remove_link(&con->kobj, buf);
	snprintf(buf, len, "consumer:%s", dev_name(con));
	sysfs_remove_link(&sup->kobj, buf);
	kfree(buf);
}

static struct class_interface devlink_class_intf = {
	.class = &devlink_class,
	.add_dev = devlink_add_symlinks,
	.remove_dev = devlink_remove_symlinks,
};

static int __init devlink_class_init(void)
{
	int ret;

	ret = class_register(&devlink_class);
	if (ret)
		return ret;

	ret = class_interface_register(&devlink_class_intf);
	if (ret)
		class_unregister(&devlink_class);

	return ret;
}
postcore_initcall(devlink_class_init);

#define DL_MANAGED_LINK_FLAGS (DL_FLAG_AUTOREMOVE_CONSUMER | \
			       DL_FLAG_AUTOREMOVE_SUPPLIER | \
			       DL_FLAG_AUTOPROBE_CONSUMER  | \
			       DL_FLAG_SYNC_STATE_ONLY)

#define DL_ADD_VALID_FLAGS (DL_MANAGED_LINK_FLAGS | DL_FLAG_STATELESS | \
			    DL_FLAG_PM_RUNTIME | DL_FLAG_RPM_ACTIVE)

/**
 * device_link_add - Create a link between two devices.
 * @consumer: Consumer end of the link.
 * @supplier: Supplier end of the link.
 * @flags: Link flags.
 *
 * The caller is responsible for the proper synchronization of the link creation
 * with runtime PM.  First, setting the DL_FLAG_PM_RUNTIME flag will cause the
 * runtime PM framework to take the link into account.  Second, if the
 * DL_FLAG_RPM_ACTIVE flag is set in addition to it, the supplier devices will
 * be forced into the active meta state and reference-counted upon the creation
 * of the link.  If DL_FLAG_PM_RUNTIME is not set, DL_FLAG_RPM_ACTIVE will be
 * ignored.
 *
 * If DL_FLAG_STATELESS is set in @flags, the caller of this function is
 * expected to release the link returned by it directly with the help of either
 * device_link_del() or device_link_remove().
 *
 * If that flag is not set, however, the caller of this function is handing the
 * management of the link over to the driver core entirely and its return value
 * can only be used to check whether or not the link is present.  In that case,
 * the DL_FLAG_AUTOREMOVE_CONSUMER and DL_FLAG_AUTOREMOVE_SUPPLIER device link
 * flags can be used to indicate to the driver core when the link can be safely
 * deleted.  Namely, setting one of them in @flags indicates to the driver core
 * that the link is not going to be used (by the given caller of this function)
 * after unbinding the consumer or supplier driver, respectively, from its
 * device, so the link can be deleted at that point.  If none of them is set,
 * the link will be maintained until one of the devices pointed to by it (either
 * the consumer or the supplier) is unregistered.
 *
 * Also, if DL_FLAG_STATELESS, DL_FLAG_AUTOREMOVE_CONSUMER and
 * DL_FLAG_AUTOREMOVE_SUPPLIER are not set in @flags (that is, a persistent
 * managed device link is being added), the DL_FLAG_AUTOPROBE_CONSUMER flag can
 * be used to request the driver core to automatically probe for a consumer
 * driver after successfully binding a driver to the supplier device.
 *
 * The combination of DL_FLAG_STATELESS and one of DL_FLAG_AUTOREMOVE_CONSUMER,
 * DL_FLAG_AUTOREMOVE_SUPPLIER, or DL_FLAG_AUTOPROBE_CONSUMER set in @flags at
 * the same time is invalid and will cause NULL to be returned upfront.
 * However, if a device link between the given @consumer and @supplier pair
 * exists already when this function is called for them, the existing link will
 * be returned regardless of its current type and status (the link's flags may
 * be modified then).  The caller of this function is then expected to treat
 * the link as though it has just been created, so (in particular) if
 * DL_FLAG_STATELESS was passed in @flags, the link needs to be released
 * explicitly when not needed any more (as stated above).
 *
 * A side effect of the link creation is re-ordering of dpm_list and the
 * devices_kset list by moving the consumer device and all devices depending
 * on it to the ends of these lists (that does not happen to devices that have
 * not been registered when this function is called).
 *
 * The supplier device is required to be registered when this function is called
 * and NULL will be returned if that is not the case.  The consumer device need
 * not be registered, however.
 */
struct device_link *device_link_add(struct device *consumer,
				    struct device *supplier, u32 flags)
{
	struct device_link *link;

	if (!consumer || !supplier || flags & ~DL_ADD_VALID_FLAGS ||
	    (flags & DL_FLAG_STATELESS && flags & DL_MANAGED_LINK_FLAGS) ||
	    (flags & DL_FLAG_SYNC_STATE_ONLY &&
	     flags != DL_FLAG_SYNC_STATE_ONLY) ||
	    (flags & DL_FLAG_AUTOPROBE_CONSUMER &&
	     flags & (DL_FLAG_AUTOREMOVE_CONSUMER |
		      DL_FLAG_AUTOREMOVE_SUPPLIER)))
		return NULL;

	if (flags & DL_FLAG_PM_RUNTIME && flags & DL_FLAG_RPM_ACTIVE) {
		if (pm_runtime_get_sync(supplier) < 0) {
			pm_runtime_put_noidle(supplier);
			return NULL;
		}
	}

	if (!(flags & DL_FLAG_STATELESS))
		flags |= DL_FLAG_MANAGED;

	device_links_write_lock();
	device_pm_lock();

	/*
	 * If the supplier has not been fully registered yet or there is a
	 * reverse (non-SYNC_STATE_ONLY) dependency between the consumer and
	 * the supplier already in the graph, return NULL. If the link is a
	 * SYNC_STATE_ONLY link, we don't check for reverse dependencies
	 * because it only affects sync_state() callbacks.
	 */
	if (!device_pm_initialized(supplier)
	    || (!(flags & DL_FLAG_SYNC_STATE_ONLY) &&
		  device_is_dependent(consumer, supplier))) {
		link = NULL;
		goto out;
	}

	/*
	 * SYNC_STATE_ONLY links are useless once a consumer device has probed.
	 * So, only create it if the consumer hasn't probed yet.
	 */
	if (flags & DL_FLAG_SYNC_STATE_ONLY &&
	    consumer->links.status != DL_DEV_NO_DRIVER &&
	    consumer->links.status != DL_DEV_PROBING) {
		link = NULL;
		goto out;
	}

	/*
	 * DL_FLAG_AUTOREMOVE_SUPPLIER indicates that the link will be needed
	 * longer than for DL_FLAG_AUTOREMOVE_CONSUMER and setting them both
	 * together doesn't make sense, so prefer DL_FLAG_AUTOREMOVE_SUPPLIER.
	 */
	if (flags & DL_FLAG_AUTOREMOVE_SUPPLIER)
		flags &= ~DL_FLAG_AUTOREMOVE_CONSUMER;

	list_for_each_entry(link, &supplier->links.consumers, s_node) {
		if (link->consumer != consumer)
			continue;

		if (flags & DL_FLAG_PM_RUNTIME) {
			if (!(link->flags & DL_FLAG_PM_RUNTIME)) {
				pm_runtime_new_link(consumer);
				link->flags |= DL_FLAG_PM_RUNTIME;
			}
			if (flags & DL_FLAG_RPM_ACTIVE)
				refcount_inc(&link->rpm_active);
		}

		if (flags & DL_FLAG_STATELESS) {
			kref_get(&link->kref);
			if (link->flags & DL_FLAG_SYNC_STATE_ONLY &&
			    !(link->flags & DL_FLAG_STATELESS)) {
				link->flags |= DL_FLAG_STATELESS;
				goto reorder;
			} else {
				link->flags |= DL_FLAG_STATELESS;
				goto out;
			}
		}

		/*
		 * If the life time of the link following from the new flags is
		 * longer than indicated by the flags of the existing link,
		 * update the existing link to stay around longer.
		 */
		if (flags & DL_FLAG_AUTOREMOVE_SUPPLIER) {
			if (link->flags & DL_FLAG_AUTOREMOVE_CONSUMER) {
				link->flags &= ~DL_FLAG_AUTOREMOVE_CONSUMER;
				link->flags |= DL_FLAG_AUTOREMOVE_SUPPLIER;
			}
		} else if (!(flags & DL_FLAG_AUTOREMOVE_CONSUMER)) {
			link->flags &= ~(DL_FLAG_AUTOREMOVE_CONSUMER |
					 DL_FLAG_AUTOREMOVE_SUPPLIER);
		}
		if (!(link->flags & DL_FLAG_MANAGED)) {
			kref_get(&link->kref);
			link->flags |= DL_FLAG_MANAGED;
			device_link_init_status(link, consumer, supplier);
		}
		if (link->flags & DL_FLAG_SYNC_STATE_ONLY &&
		    !(flags & DL_FLAG_SYNC_STATE_ONLY)) {
			link->flags &= ~DL_FLAG_SYNC_STATE_ONLY;
			goto reorder;
		}

		goto out;
	}

	link = kzalloc(sizeof(*link), GFP_KERNEL);
	if (!link)
		goto out;

	refcount_set(&link->rpm_active, 1);

	get_device(supplier);
	link->supplier = supplier;
	INIT_LIST_HEAD(&link->s_node);
	get_device(consumer);
	link->consumer = consumer;
	INIT_LIST_HEAD(&link->c_node);
	link->flags = flags;
	kref_init(&link->kref);

	link->link_dev.class = &devlink_class;
	device_set_pm_not_required(&link->link_dev);
	dev_set_name(&link->link_dev, "%s--%s",
		     dev_name(supplier), dev_name(consumer));
	if (device_register(&link->link_dev)) {
		put_device(consumer);
		put_device(supplier);
		kfree(link);
		link = NULL;
		goto out;
	}

	if (flags & DL_FLAG_PM_RUNTIME) {
		if (flags & DL_FLAG_RPM_ACTIVE)
			refcount_inc(&link->rpm_active);

		pm_runtime_new_link(consumer);
	}

	/* Determine the initial link state. */
	if (flags & DL_FLAG_STATELESS)
		link->status = DL_STATE_NONE;
	else
		device_link_init_status(link, consumer, supplier);

	/*
	 * Some callers expect the link creation during consumer driver probe to
	 * resume the supplier even without DL_FLAG_RPM_ACTIVE.
	 */
	if (link->status == DL_STATE_CONSUMER_PROBE &&
	    flags & DL_FLAG_PM_RUNTIME)
		pm_runtime_resume(supplier);

	list_add_tail_rcu(&link->s_node, &supplier->links.consumers);
	list_add_tail_rcu(&link->c_node, &consumer->links.suppliers);

	if (flags & DL_FLAG_SYNC_STATE_ONLY) {
		dev_dbg(consumer,
			"Linked as a sync state only consumer to %s\n",
			dev_name(supplier));
		goto out;
	}

reorder:
	/*
	 * Move the consumer and all of the devices depending on it to the end
	 * of dpm_list and the devices_kset list.
	 *
	 * It is necessary to hold dpm_list locked throughout all that or else
	 * we may end up suspending with a wrong ordering of it.
	 */
	device_reorder_to_tail(consumer, NULL);

	dev_dbg(consumer, "Linked as a consumer to %s\n", dev_name(supplier));

out:
	device_pm_unlock();
	device_links_write_unlock();

	if ((flags & DL_FLAG_PM_RUNTIME && flags & DL_FLAG_RPM_ACTIVE) && !link)
		pm_runtime_put(supplier);

	return link;
}
EXPORT_SYMBOL_GPL(device_link_add);

#ifdef CONFIG_SRCU
static void __device_link_del(struct kref *kref)
{
	struct device_link *link = container_of(kref, struct device_link, kref);

	dev_dbg(link->consumer, "Dropping the link to %s\n",
		dev_name(link->supplier));

	pm_runtime_drop_link(link);

	list_del_rcu(&link->s_node);
	list_del_rcu(&link->c_node);
	device_unregister(&link->link_dev);
}
#else /* !CONFIG_SRCU */
static void __device_link_del(struct kref *kref)
{
	struct device_link *link = container_of(kref, struct device_link, kref);

	dev_info(link->consumer, "Dropping the link to %s\n",
		 dev_name(link->supplier));

	pm_runtime_drop_link(link);

	list_del(&link->s_node);
	list_del(&link->c_node);
	device_unregister(&link->link_dev);
}
#endif /* !CONFIG_SRCU */

static void device_link_put_kref(struct device_link *link)
{
	if (link->flags & DL_FLAG_STATELESS)
		kref_put(&link->kref, __device_link_del);
	else
		WARN(1, "Unable to drop a managed device link reference\n");
}

/**
 * device_link_del - Delete a stateless link between two devices.
 * @link: Device link to delete.
 *
 * The caller must ensure proper synchronization of this function with runtime
 * PM.  If the link was added multiple times, it needs to be deleted as often.
 * Care is required for hotplugged devices:  Their links are purged on removal
 * and calling device_link_del() is then no longer allowed.
 */
void device_link_del(struct device_link *link)
{
	device_links_write_lock();
	device_link_put_kref(link);
	device_links_write_unlock();
}
EXPORT_SYMBOL_GPL(device_link_del);

/**
 * device_link_remove - Delete a stateless link between two devices.
 * @consumer: Consumer end of the link.
 * @supplier: Supplier end of the link.
 *
 * The caller must ensure proper synchronization of this function with runtime
 * PM.
 */
void device_link_remove(void *consumer, struct device *supplier)
{
	struct device_link *link;

	if (WARN_ON(consumer == supplier))
		return;

	device_links_write_lock();

	list_for_each_entry(link, &supplier->links.consumers, s_node) {
		if (link->consumer == consumer) {
			device_link_put_kref(link);
			break;
		}
	}

	device_links_write_unlock();
}
EXPORT_SYMBOL_GPL(device_link_remove);

static void device_links_missing_supplier(struct device *dev)
{
	struct device_link *link;

	list_for_each_entry(link, &dev->links.suppliers, c_node) {
		if (link->status != DL_STATE_CONSUMER_PROBE)
			continue;

		if (link->supplier->links.status == DL_DEV_DRIVER_BOUND) {
			WRITE_ONCE(link->status, DL_STATE_AVAILABLE);
		} else {
			WARN_ON(!(link->flags & DL_FLAG_SYNC_STATE_ONLY));
			WRITE_ONCE(link->status, DL_STATE_DORMANT);
		}
	}
}

/**
 * device_links_check_suppliers - Check presence of supplier drivers.
 * @dev: Consumer device.
 *
 * Check links from this device to any suppliers.  Walk the list of the device's
 * links to suppliers and see if all of them are available.  If not, simply
 * return -EPROBE_DEFER.
 *
 * We need to guarantee that the supplier will not go away after the check has
 * been positive here.  It only can go away in __device_release_driver() and
 * that function  checks the device's links to consumers.  This means we need to
 * mark the link as "consumer probe in progress" to make the supplier removal
 * wait for us to complete (or bad things may happen).
 *
 * Links without the DL_FLAG_MANAGED flag set are ignored.
 */
int device_links_check_suppliers(struct device *dev)
{
	struct device_link *link;
	int ret = 0;

	/*
	 * Device waiting for supplier to become available is not allowed to
	 * probe.
	 */
	mutex_lock(&fwnode_link_lock);
	if (dev->fwnode && !list_empty(&dev->fwnode->suppliers) &&
	    !fw_devlink_is_permissive()) {
		mutex_unlock(&fwnode_link_lock);
		return -EPROBE_DEFER;
	}
	mutex_unlock(&fwnode_link_lock);

	device_links_write_lock();

	list_for_each_entry(link, &dev->links.suppliers, c_node) {
		if (!(link->flags & DL_FLAG_MANAGED))
			continue;

		if (link->status != DL_STATE_AVAILABLE &&
		    !(link->flags & DL_FLAG_SYNC_STATE_ONLY)) {
			device_links_missing_supplier(dev);
			ret = -EPROBE_DEFER;
			break;
		}
		WRITE_ONCE(link->status, DL_STATE_CONSUMER_PROBE);
	}
	dev->links.status = DL_DEV_PROBING;

	device_links_write_unlock();
	return ret;
}

/**
 * __device_links_queue_sync_state - Queue a device for sync_state() callback
 * @dev: Device to call sync_state() on
 * @list: List head to queue the @dev on
 *
 * Queues a device for a sync_state() callback when the device links write lock
 * isn't held. This allows the sync_state() execution flow to use device links
 * APIs.  The caller must ensure this function is called with
 * device_links_write_lock() held.
 *
 * This function does a get_device() to make sure the device is not freed while
 * on this list.
 *
 * So the caller must also ensure that device_links_flush_sync_list() is called
 * as soon as the caller releases device_links_write_lock().  This is necessary
 * to make sure the sync_state() is called in a timely fashion and the
 * put_device() is called on this device.
 */
static void __device_links_queue_sync_state(struct device *dev,
					    struct list_head *list)
{
	struct device_link *link;

	if (!dev_has_sync_state(dev))
		return;
	if (dev->state_synced)
		return;

	list_for_each_entry(link, &dev->links.consumers, s_node) {
		if (!(link->flags & DL_FLAG_MANAGED))
			continue;
		if (link->status != DL_STATE_ACTIVE)
			return;
	}

	/*
	 * Set the flag here to avoid adding the same device to a list more
	 * than once. This can happen if new consumers get added to the device
	 * and probed before the list is flushed.
	 */
	dev->state_synced = true;

	if (WARN_ON(!list_empty(&dev->links.defer_sync)))
		return;

	get_device(dev);
	list_add_tail(&dev->links.defer_sync, list);
}

/**
 * device_links_flush_sync_list - Call sync_state() on a list of devices
 * @list: List of devices to call sync_state() on
 * @dont_lock_dev: Device for which lock is already held by the caller
 *
 * Calls sync_state() on all the devices that have been queued for it. This
 * function is used in conjunction with __device_links_queue_sync_state(). The
 * @dont_lock_dev parameter is useful when this function is called from a
 * context where a device lock is already held.
 */
static void device_links_flush_sync_list(struct list_head *list,
					 struct device *dont_lock_dev)
{
	struct device *dev, *tmp;

	list_for_each_entry_safe(dev, tmp, list, links.defer_sync) {
		list_del_init(&dev->links.defer_sync);

		if (dev != dont_lock_dev)
			device_lock(dev);

		if (dev->bus->sync_state)
			dev->bus->sync_state(dev);
		else if (dev->driver && dev->driver->sync_state)
			dev->driver->sync_state(dev);

		if (dev != dont_lock_dev)
			device_unlock(dev);

		put_device(dev);
	}
}

void device_links_supplier_sync_state_pause(void)
{
	device_links_write_lock();
	defer_sync_state_count++;
	device_links_write_unlock();
}

void device_links_supplier_sync_state_resume(void)
{
	struct device *dev, *tmp;
	LIST_HEAD(sync_list);

	device_links_write_lock();
	if (!defer_sync_state_count) {
		WARN(true, "Unmatched sync_state pause/resume!");
		goto out;
	}
	defer_sync_state_count--;
	if (defer_sync_state_count)
		goto out;

	list_for_each_entry_safe(dev, tmp, &deferred_sync, links.defer_sync) {
		/*
		 * Delete from deferred_sync list before queuing it to
		 * sync_list because defer_sync is used for both lists.
		 */
		list_del_init(&dev->links.defer_sync);
		__device_links_queue_sync_state(dev, &sync_list);
	}
out:
	device_links_write_unlock();

	device_links_flush_sync_list(&sync_list, NULL);
}

static int sync_state_resume_initcall(void)
{
	device_links_supplier_sync_state_resume();
	return 0;
}
late_initcall(sync_state_resume_initcall);

static void __device_links_supplier_defer_sync(struct device *sup)
{
	if (list_empty(&sup->links.defer_sync) && dev_has_sync_state(sup))
		list_add_tail(&sup->links.defer_sync, &deferred_sync);
}

static void device_link_drop_managed(struct device_link *link)
{
	link->flags &= ~DL_FLAG_MANAGED;
	WRITE_ONCE(link->status, DL_STATE_NONE);
	kref_put(&link->kref, __device_link_del);
}

static ssize_t waiting_for_supplier_show(struct device *dev,
					 struct device_attribute *attr,
					 char *buf)
{
	bool val;

	device_lock(dev);
	val = !list_empty(&dev->fwnode->suppliers);
	device_unlock(dev);
	return sysfs_emit(buf, "%u\n", val);
}
static DEVICE_ATTR_RO(waiting_for_supplier);

/**
 * device_links_driver_bound - Update device links after probing its driver.
 * @dev: Device to update the links for.
 *
 * The probe has been successful, so update links from this device to any
 * consumers by changing their status to "available".
 *
 * Also change the status of @dev's links to suppliers to "active".
 *
 * Links without the DL_FLAG_MANAGED flag set are ignored.
 */
void device_links_driver_bound(struct device *dev)
{
	struct device_link *link, *ln;
	LIST_HEAD(sync_list);

	/*
	 * If a device probes successfully, it's expected to have created all
	 * the device links it needs to or make new device links as it needs
	 * them. So, it no longer needs to wait on any suppliers.
	 */
	if (dev->fwnode && dev->fwnode->dev == dev)
		fwnode_links_purge_suppliers(dev->fwnode);
	device_remove_file(dev, &dev_attr_waiting_for_supplier);

	device_links_write_lock();

	list_for_each_entry(link, &dev->links.consumers, s_node) {
		if (!(link->flags & DL_FLAG_MANAGED))
			continue;

		/*
		 * Links created during consumer probe may be in the "consumer
		 * probe" state to start with if the supplier is still probing
		 * when they are created and they may become "active" if the
		 * consumer probe returns first.  Skip them here.
		 */
		if (link->status == DL_STATE_CONSUMER_PROBE ||
		    link->status == DL_STATE_ACTIVE)
			continue;

		WARN_ON(link->status != DL_STATE_DORMANT);
		WRITE_ONCE(link->status, DL_STATE_AVAILABLE);

		if (link->flags & DL_FLAG_AUTOPROBE_CONSUMER)
			driver_deferred_probe_add(link->consumer);
	}

	if (defer_sync_state_count)
		__device_links_supplier_defer_sync(dev);
	else
		__device_links_queue_sync_state(dev, &sync_list);

	list_for_each_entry_safe(link, ln, &dev->links.suppliers, c_node) {
		struct device *supplier;

		if (!(link->flags & DL_FLAG_MANAGED))
			continue;

		supplier = link->supplier;
		if (link->flags & DL_FLAG_SYNC_STATE_ONLY) {
			/*
			 * When DL_FLAG_SYNC_STATE_ONLY is set, it means no
			 * other DL_MANAGED_LINK_FLAGS have been set. So, it's
			 * save to drop the managed link completely.
			 */
			device_link_drop_managed(link);
		} else {
			WARN_ON(link->status != DL_STATE_CONSUMER_PROBE);
			WRITE_ONCE(link->status, DL_STATE_ACTIVE);
		}

		/*
		 * This needs to be done even for the deleted
		 * DL_FLAG_SYNC_STATE_ONLY device link in case it was the last
		 * device link that was preventing the supplier from getting a
		 * sync_state() call.
		 */
		if (defer_sync_state_count)
			__device_links_supplier_defer_sync(supplier);
		else
			__device_links_queue_sync_state(supplier, &sync_list);
	}

	dev->links.status = DL_DEV_DRIVER_BOUND;

	device_links_write_unlock();

	device_links_flush_sync_list(&sync_list, dev);
}

/**
 * __device_links_no_driver - Update links of a device without a driver.
 * @dev: Device without a drvier.
 *
 * Delete all non-persistent links from this device to any suppliers.
 *
 * Persistent links stay around, but their status is changed to "available",
 * unless they already are in the "supplier unbind in progress" state in which
 * case they need not be updated.
 *
 * Links without the DL_FLAG_MANAGED flag set are ignored.
 */
static void __device_links_no_driver(struct device *dev)
{
	struct device_link *link, *ln;

	list_for_each_entry_safe_reverse(link, ln, &dev->links.suppliers, c_node) {
		if (!(link->flags & DL_FLAG_MANAGED))
			continue;

		if (link->flags & DL_FLAG_AUTOREMOVE_CONSUMER) {
			device_link_drop_managed(link);
			continue;
		}

		if (link->status != DL_STATE_CONSUMER_PROBE &&
		    link->status != DL_STATE_ACTIVE)
			continue;

		if (link->supplier->links.status == DL_DEV_DRIVER_BOUND) {
			WRITE_ONCE(link->status, DL_STATE_AVAILABLE);
		} else {
			WARN_ON(!(link->flags & DL_FLAG_SYNC_STATE_ONLY));
			WRITE_ONCE(link->status, DL_STATE_DORMANT);
		}
	}

	dev->links.status = DL_DEV_NO_DRIVER;
}

/**
 * device_links_no_driver - Update links after failing driver probe.
 * @dev: Device whose driver has just failed to probe.
 *
 * Clean up leftover links to consumers for @dev and invoke
 * %__device_links_no_driver() to update links to suppliers for it as
 * appropriate.
 *
 * Links without the DL_FLAG_MANAGED flag set are ignored.
 */
void device_links_no_driver(struct device *dev)
{
	struct device_link *link;

	device_links_write_lock();

	list_for_each_entry(link, &dev->links.consumers, s_node) {
		if (!(link->flags & DL_FLAG_MANAGED))
			continue;

		/*
		 * The probe has failed, so if the status of the link is
		 * "consumer probe" or "active", it must have been added by
		 * a probing consumer while this device was still probing.
		 * Change its state to "dormant", as it represents a valid
		 * relationship, but it is not functionally meaningful.
		 */
		if (link->status == DL_STATE_CONSUMER_PROBE ||
		    link->status == DL_STATE_ACTIVE)
			WRITE_ONCE(link->status, DL_STATE_DORMANT);
	}

	__device_links_no_driver(dev);

	device_links_write_unlock();
}

/**
 * device_links_driver_cleanup - Update links after driver removal.
 * @dev: Device whose driver has just gone away.
 *
 * Update links to consumers for @dev by changing their status to "dormant" and
 * invoke %__device_links_no_driver() to update links to suppliers for it as
 * appropriate.
 *
 * Links without the DL_FLAG_MANAGED flag set are ignored.
 */
void device_links_driver_cleanup(struct device *dev)
{
	struct device_link *link, *ln;

	device_links_write_lock();

	list_for_each_entry_safe(link, ln, &dev->links.consumers, s_node) {
		if (!(link->flags & DL_FLAG_MANAGED))
			continue;

		WARN_ON(link->flags & DL_FLAG_AUTOREMOVE_CONSUMER);
		WARN_ON(link->status != DL_STATE_SUPPLIER_UNBIND);

		/*
		 * autoremove the links between this @dev and its consumer
		 * devices that are not active, i.e. where the link state
		 * has moved to DL_STATE_SUPPLIER_UNBIND.
		 */
		if (link->status == DL_STATE_SUPPLIER_UNBIND &&
		    link->flags & DL_FLAG_AUTOREMOVE_SUPPLIER)
			device_link_drop_managed(link);

		WRITE_ONCE(link->status, DL_STATE_DORMANT);
	}

	list_del_init(&dev->links.defer_sync);
	__device_links_no_driver(dev);

	device_links_write_unlock();
}

/**
 * device_links_busy - Check if there are any busy links to consumers.
 * @dev: Device to check.
 *
 * Check each consumer of the device and return 'true' if its link's status
 * is one of "consumer probe" or "active" (meaning that the given consumer is
 * probing right now or its driver is present).  Otherwise, change the link
 * state to "supplier unbind" to prevent the consumer from being probed
 * successfully going forward.
 *
 * Return 'false' if there are no probing or active consumers.
 *
 * Links without the DL_FLAG_MANAGED flag set are ignored.
 */
bool device_links_busy(struct device *dev)
{
	struct device_link *link;
	bool ret = false;

	device_links_write_lock();

	list_for_each_entry(link, &dev->links.consumers, s_node) {
		if (!(link->flags & DL_FLAG_MANAGED))
			continue;

		if (link->status == DL_STATE_CONSUMER_PROBE
		    || link->status == DL_STATE_ACTIVE) {
			ret = true;
			break;
		}
		WRITE_ONCE(link->status, DL_STATE_SUPPLIER_UNBIND);
	}

	dev->links.status = DL_DEV_UNBINDING;

	device_links_write_unlock();
	return ret;
}

/**
 * device_links_unbind_consumers - Force unbind consumers of the given device.
 * @dev: Device to unbind the consumers of.
 *
 * Walk the list of links to consumers for @dev and if any of them is in the
 * "consumer probe" state, wait for all device probes in progress to complete
 * and start over.
 *
 * If that's not the case, change the status of the link to "supplier unbind"
 * and check if the link was in the "active" state.  If so, force the consumer
 * driver to unbind and start over (the consumer will not re-probe as we have
 * changed the state of the link already).
 *
 * Links without the DL_FLAG_MANAGED flag set are ignored.
 */
void device_links_unbind_consumers(struct device *dev)
{
	struct device_link *link;

 start:
	device_links_write_lock();

	list_for_each_entry(link, &dev->links.consumers, s_node) {
		enum device_link_state status;

		if (!(link->flags & DL_FLAG_MANAGED) ||
		    link->flags & DL_FLAG_SYNC_STATE_ONLY)
			continue;

		status = link->status;
		if (status == DL_STATE_CONSUMER_PROBE) {
			device_links_write_unlock();

			wait_for_device_probe();
			goto start;
		}
		WRITE_ONCE(link->status, DL_STATE_SUPPLIER_UNBIND);
		if (status == DL_STATE_ACTIVE) {
			struct device *consumer = link->consumer;

			get_device(consumer);

			device_links_write_unlock();

			device_release_driver_internal(consumer, NULL,
						       consumer->parent);
			put_device(consumer);
			goto start;
		}
	}

	device_links_write_unlock();
}

/**
 * device_links_purge - Delete existing links to other devices.
 * @dev: Target device.
 */
static void device_links_purge(struct device *dev)
{
	struct device_link *link, *ln;

	if (dev->class == &devlink_class)
		return;

	/*
	 * Delete all of the remaining links from this device to any other
	 * devices (either consumers or suppliers).
	 */
	device_links_write_lock();

	list_for_each_entry_safe_reverse(link, ln, &dev->links.suppliers, c_node) {
		WARN_ON(link->status == DL_STATE_ACTIVE);
		__device_link_del(&link->kref);
	}

	list_for_each_entry_safe_reverse(link, ln, &dev->links.consumers, s_node) {
		WARN_ON(link->status != DL_STATE_DORMANT &&
			link->status != DL_STATE_NONE);
		__device_link_del(&link->kref);
	}

	device_links_write_unlock();
}

static u32 fw_devlink_flags = DL_FLAG_SYNC_STATE_ONLY;
static int __init fw_devlink_setup(char *arg)
{
	if (!arg)
		return -EINVAL;

	if (strcmp(arg, "off") == 0) {
		fw_devlink_flags = 0;
	} else if (strcmp(arg, "permissive") == 0) {
		fw_devlink_flags = DL_FLAG_SYNC_STATE_ONLY;
	} else if (strcmp(arg, "on") == 0) {
		fw_devlink_flags = DL_FLAG_AUTOPROBE_CONSUMER;
	} else if (strcmp(arg, "rpm") == 0) {
		fw_devlink_flags = DL_FLAG_AUTOPROBE_CONSUMER |
				   DL_FLAG_PM_RUNTIME;
	}
	return 0;
}
early_param("fw_devlink", fw_devlink_setup);

u32 fw_devlink_get_flags(void)
{
	return fw_devlink_flags;
}

static bool fw_devlink_is_permissive(void)
{
	return fw_devlink_flags == DL_FLAG_SYNC_STATE_ONLY;
}

static void fw_devlink_parse_fwnode(struct fwnode_handle *fwnode)
{
	if (fwnode->flags & FWNODE_FLAG_LINKS_ADDED)
		return;

	fwnode_call_int_op(fwnode, add_links);
	fwnode->flags |= FWNODE_FLAG_LINKS_ADDED;
}

static void fw_devlink_parse_fwtree(struct fwnode_handle *fwnode)
{
	struct fwnode_handle *child = NULL;

	fw_devlink_parse_fwnode(fwnode);

	while ((child = fwnode_get_next_available_child_node(fwnode, child)))
		fw_devlink_parse_fwtree(child);
}

/**
 * fw_devlink_create_devlink - Create a device link from a consumer to fwnode
 * @con - Consumer device for the device link
 * @sup_handle - fwnode handle of supplier
 *
 * This function will try to create a device link between the consumer device
 * @con and the supplier device represented by @sup_handle.
 *
 * The supplier has to be provided as a fwnode because incorrect cycles in
 * fwnode links can sometimes cause the supplier device to never be created.
 * This function detects such cases and returns an error if it cannot create a
 * device link from the consumer to a missing supplier.
 *
 * Returns,
 * 0 on successfully creating a device link
 * -EINVAL if the device link cannot be created as expected
 * -EAGAIN if the device link cannot be created right now, but it may be
 *  possible to do that in the future
 */
static int fw_devlink_create_devlink(struct device *con,
				     struct fwnode_handle *sup_handle, u32 flags)
{
	struct device *sup_dev;
	int ret = 0;

	sup_dev = get_dev_from_fwnode(sup_handle);
	if (sup_dev) {
		/*
		 * If this fails, it is due to cycles in device links.  Just
		 * give up on this link and treat it as invalid.
		 */
		if (!device_link_add(con, sup_dev, flags))
			ret = -EINVAL;

		goto out;
	}

	/*
	 * DL_FLAG_SYNC_STATE_ONLY doesn't block probing and supports
	 * cycles. So cycle detection isn't necessary and shouldn't be
	 * done.
	 */
	if (flags & DL_FLAG_SYNC_STATE_ONLY)
		return -EAGAIN;

	/*
	 * If we can't find the supplier device from its fwnode, it might be
	 * due to a cyclic dependency between fwnodes. Some of these cycles can
	 * be broken by applying logic. Check for these types of cycles and
	 * break them so that devices in the cycle probe properly.
	 *
	 * If the supplier's parent is dependent on the consumer, then
	 * the consumer-supplier dependency is a false dependency. So,
	 * treat it as an invalid link.
	 */
	sup_dev = fwnode_get_next_parent_dev(sup_handle);
	if (sup_dev && device_is_dependent(con, sup_dev)) {
		dev_dbg(con, "Not linking to %pfwP - False link\n",
			sup_handle);
		ret = -EINVAL;
	} else {
		/*
		 * Can't check for cycles or no cycles. So let's try
		 * again later.
		 */
		ret = -EAGAIN;
	}

out:
	put_device(sup_dev);
	return ret;
}

/**
 * __fw_devlink_link_to_consumers - Create device links to consumers of a device
 * @dev - Device that needs to be linked to its consumers
<<<<<<< HEAD
 *
 * This function looks at all the consumer fwnodes of @dev and creates device
 * links between the consumer device and @dev (supplier).
 *
 * If the consumer device has not been added yet, then this function creates a
 * SYNC_STATE_ONLY link between @dev (supplier) and the closest ancestor device
 * of the consumer fwnode. This is necessary to make sure @dev doesn't get a
 * sync_state() callback before the real consumer device gets to be added and
 * then probed.
 *
=======
 *
 * This function looks at all the consumer fwnodes of @dev and creates device
 * links between the consumer device and @dev (supplier).
 *
 * If the consumer device has not been added yet, then this function creates a
 * SYNC_STATE_ONLY link between @dev (supplier) and the closest ancestor device
 * of the consumer fwnode. This is necessary to make sure @dev doesn't get a
 * sync_state() callback before the real consumer device gets to be added and
 * then probed.
 *
>>>>>>> 7505c06d
 * Once device links are created from the real consumer to @dev (supplier), the
 * fwnode links are deleted.
 */
static void __fw_devlink_link_to_consumers(struct device *dev)
{
	struct fwnode_handle *fwnode = dev->fwnode;
	struct fwnode_link *link, *tmp;

	list_for_each_entry_safe(link, tmp, &fwnode->consumers, s_hook) {
		u32 dl_flags = fw_devlink_get_flags();
		struct device *con_dev;
		bool own_link = true;
		int ret;

		con_dev = get_dev_from_fwnode(link->consumer);
		/*
		 * If consumer device is not available yet, make a "proxy"
		 * SYNC_STATE_ONLY link from the consumer's parent device to
		 * the supplier device. This is necessary to make sure the
		 * supplier doesn't get a sync_state() callback before the real
		 * consumer can create a device link to the supplier.
		 *
		 * This proxy link step is needed to handle the case where the
		 * consumer's parent device is added before the supplier.
		 */
		if (!con_dev) {
			con_dev = fwnode_get_next_parent_dev(link->consumer);
			/*
			 * However, if the consumer's parent device is also the
			 * parent of the supplier, don't create a
			 * consumer-supplier link from the parent to its child
			 * device. Such a dependency is impossible.
			 */
			if (con_dev &&
			    fwnode_is_ancestor_of(con_dev->fwnode, fwnode)) {
				put_device(con_dev);
				con_dev = NULL;
			} else {
				own_link = false;
				dl_flags = DL_FLAG_SYNC_STATE_ONLY;
			}
		}

		if (!con_dev)
			continue;

		ret = fw_devlink_create_devlink(con_dev, fwnode, dl_flags);
		put_device(con_dev);
		if (!own_link || ret == -EAGAIN)
			continue;

		list_del(&link->s_hook);
		list_del(&link->c_hook);
		kfree(link);
	}
}

/**
 * __fw_devlink_link_to_suppliers - Create device links to suppliers of a device
 * @dev - The consumer device that needs to be linked to its suppliers
 * @fwnode - Root of the fwnode tree that is used to create device links
<<<<<<< HEAD
 *
 * This function looks at all the supplier fwnodes of fwnode tree rooted at
 * @fwnode and creates device links between @dev (consumer) and all the
 * supplier devices of the entire fwnode tree at @fwnode.
 *
=======
 *
 * This function looks at all the supplier fwnodes of fwnode tree rooted at
 * @fwnode and creates device links between @dev (consumer) and all the
 * supplier devices of the entire fwnode tree at @fwnode.
 *
>>>>>>> 7505c06d
 * The function creates normal (non-SYNC_STATE_ONLY) device links between @dev
 * and the real suppliers of @dev. Once these device links are created, the
 * fwnode links are deleted. When such device links are successfully created,
 * this function is called recursively on those supplier devices. This is
 * needed to detect and break some invalid cycles in fwnode links.  See
 * fw_devlink_create_devlink() for more details.
 *
 * In addition, it also looks at all the suppliers of the entire fwnode tree
 * because some of the child devices of @dev that have not been added yet
 * (because @dev hasn't probed) might already have their suppliers added to
 * driver core. So, this function creates SYNC_STATE_ONLY device links between
 * @dev (consumer) and these suppliers to make sure they don't execute their
 * sync_state() callbacks before these child devices have a chance to create
 * their device links. The fwnode links that correspond to the child devices
 * aren't delete because they are needed later to create the device links
 * between the real consumer and supplier devices.
 */
static void __fw_devlink_link_to_suppliers(struct device *dev,
					   struct fwnode_handle *fwnode)
{
	bool own_link = (dev->fwnode == fwnode);
	struct fwnode_link *link, *tmp;
	struct fwnode_handle *child = NULL;
	u32 dl_flags;

	if (own_link)
		dl_flags = fw_devlink_get_flags();
	else
		dl_flags = DL_FLAG_SYNC_STATE_ONLY;

	list_for_each_entry_safe(link, tmp, &fwnode->suppliers, c_hook) {
		int ret;
		struct device *sup_dev;
		struct fwnode_handle *sup = link->supplier;

		ret = fw_devlink_create_devlink(dev, sup, dl_flags);
		if (!own_link || ret == -EAGAIN)
			continue;

		list_del(&link->s_hook);
		list_del(&link->c_hook);
		kfree(link);

		/* If no device link was created, nothing more to do. */
		if (ret)
			continue;

		/*
		 * If a device link was successfully created to a supplier, we
		 * now need to try and link the supplier to all its suppliers.
		 *
		 * This is needed to detect and delete false dependencies in
		 * fwnode links that haven't been converted to a device link
		 * yet. See comments in fw_devlink_create_devlink() for more
		 * details on the false dependency.
		 *
		 * Without deleting these false dependencies, some devices will
		 * never probe because they'll keep waiting for their false
		 * dependency fwnode links to be converted to device links.
		 */
		sup_dev = get_dev_from_fwnode(sup);
		__fw_devlink_link_to_suppliers(sup_dev, sup_dev->fwnode);
		put_device(sup_dev);
	}

	/*
	 * Make "proxy" SYNC_STATE_ONLY device links to represent the needs of
	 * all the descendants. This proxy link step is needed to handle the
	 * case where the supplier is added before the consumer's parent device
	 * (@dev).
	 */
	while ((child = fwnode_get_next_available_child_node(fwnode, child)))
		__fw_devlink_link_to_suppliers(dev, child);
}

static void fw_devlink_link_device(struct device *dev)
{
	struct fwnode_handle *fwnode = dev->fwnode;

	if (!fw_devlink_flags)
		return;

	fw_devlink_parse_fwtree(fwnode);

	mutex_lock(&fwnode_link_lock);
	__fw_devlink_link_to_consumers(dev);
	__fw_devlink_link_to_suppliers(dev, fwnode);
	mutex_unlock(&fwnode_link_lock);
}

/* Device links support end. */

int (*platform_notify)(struct device *dev) = NULL;
int (*platform_notify_remove)(struct device *dev) = NULL;
static struct kobject *dev_kobj;
struct kobject *sysfs_dev_char_kobj;
struct kobject *sysfs_dev_block_kobj;

static DEFINE_MUTEX(device_hotplug_lock);

void lock_device_hotplug(void)
{
	mutex_lock(&device_hotplug_lock);
}

void unlock_device_hotplug(void)
{
	mutex_unlock(&device_hotplug_lock);
}

int lock_device_hotplug_sysfs(void)
{
	if (mutex_trylock(&device_hotplug_lock))
		return 0;

	/* Avoid busy looping (5 ms of sleep should do). */
	msleep(5);
	return restart_syscall();
}

#ifdef CONFIG_BLOCK
static inline int device_is_not_partition(struct device *dev)
{
	return !(dev->type == &part_type);
}
#else
static inline int device_is_not_partition(struct device *dev)
{
	return 1;
}
#endif

static int
device_platform_notify(struct device *dev, enum kobject_action action)
{
	int ret;

	ret = acpi_platform_notify(dev, action);
	if (ret)
		return ret;

	ret = software_node_notify(dev, action);
	if (ret)
		return ret;

	if (platform_notify && action == KOBJ_ADD)
		platform_notify(dev);
	else if (platform_notify_remove && action == KOBJ_REMOVE)
		platform_notify_remove(dev);
	return 0;
}

/**
 * dev_driver_string - Return a device's driver name, if at all possible
 * @dev: struct device to get the name of
 *
 * Will return the device's driver's name if it is bound to a device.  If
 * the device is not bound to a driver, it will return the name of the bus
 * it is attached to.  If it is not attached to a bus either, an empty
 * string will be returned.
 */
const char *dev_driver_string(const struct device *dev)
{
	struct device_driver *drv;

	/* dev->driver can change to NULL underneath us because of unbinding,
	 * so be careful about accessing it.  dev->bus and dev->class should
	 * never change once they are set, so they don't need special care.
	 */
	drv = READ_ONCE(dev->driver);
	return drv ? drv->name :
			(dev->bus ? dev->bus->name :
			(dev->class ? dev->class->name : ""));
}
EXPORT_SYMBOL(dev_driver_string);

#define to_dev_attr(_attr) container_of(_attr, struct device_attribute, attr)

static ssize_t dev_attr_show(struct kobject *kobj, struct attribute *attr,
			     char *buf)
{
	struct device_attribute *dev_attr = to_dev_attr(attr);
	struct device *dev = kobj_to_dev(kobj);
	ssize_t ret = -EIO;

	if (dev_attr->show)
		ret = dev_attr->show(dev, dev_attr, buf);
	if (ret >= (ssize_t)PAGE_SIZE) {
		printk("dev_attr_show: %pS returned bad count\n",
				dev_attr->show);
	}
	return ret;
}

static ssize_t dev_attr_store(struct kobject *kobj, struct attribute *attr,
			      const char *buf, size_t count)
{
	struct device_attribute *dev_attr = to_dev_attr(attr);
	struct device *dev = kobj_to_dev(kobj);
	ssize_t ret = -EIO;

	if (dev_attr->store)
		ret = dev_attr->store(dev, dev_attr, buf, count);
	return ret;
}

static const struct sysfs_ops dev_sysfs_ops = {
	.show	= dev_attr_show,
	.store	= dev_attr_store,
};

#define to_ext_attr(x) container_of(x, struct dev_ext_attribute, attr)

ssize_t device_store_ulong(struct device *dev,
			   struct device_attribute *attr,
			   const char *buf, size_t size)
{
	struct dev_ext_attribute *ea = to_ext_attr(attr);
	int ret;
	unsigned long new;

	ret = kstrtoul(buf, 0, &new);
	if (ret)
		return ret;
	*(unsigned long *)(ea->var) = new;
	/* Always return full write size even if we didn't consume all */
	return size;
}
EXPORT_SYMBOL_GPL(device_store_ulong);

ssize_t device_show_ulong(struct device *dev,
			  struct device_attribute *attr,
			  char *buf)
{
	struct dev_ext_attribute *ea = to_ext_attr(attr);
	return sysfs_emit(buf, "%lx\n", *(unsigned long *)(ea->var));
}
EXPORT_SYMBOL_GPL(device_show_ulong);

ssize_t device_store_int(struct device *dev,
			 struct device_attribute *attr,
			 const char *buf, size_t size)
{
	struct dev_ext_attribute *ea = to_ext_attr(attr);
	int ret;
	long new;

	ret = kstrtol(buf, 0, &new);
	if (ret)
		return ret;

	if (new > INT_MAX || new < INT_MIN)
		return -EINVAL;
	*(int *)(ea->var) = new;
	/* Always return full write size even if we didn't consume all */
	return size;
}
EXPORT_SYMBOL_GPL(device_store_int);

ssize_t device_show_int(struct device *dev,
			struct device_attribute *attr,
			char *buf)
{
	struct dev_ext_attribute *ea = to_ext_attr(attr);

	return sysfs_emit(buf, "%d\n", *(int *)(ea->var));
}
EXPORT_SYMBOL_GPL(device_show_int);

ssize_t device_store_bool(struct device *dev, struct device_attribute *attr,
			  const char *buf, size_t size)
{
	struct dev_ext_attribute *ea = to_ext_attr(attr);

	if (strtobool(buf, ea->var) < 0)
		return -EINVAL;

	return size;
}
EXPORT_SYMBOL_GPL(device_store_bool);

ssize_t device_show_bool(struct device *dev, struct device_attribute *attr,
			 char *buf)
{
	struct dev_ext_attribute *ea = to_ext_attr(attr);

	return sysfs_emit(buf, "%d\n", *(bool *)(ea->var));
}
EXPORT_SYMBOL_GPL(device_show_bool);

/**
 * device_release - free device structure.
 * @kobj: device's kobject.
 *
 * This is called once the reference count for the object
 * reaches 0. We forward the call to the device's release
 * method, which should handle actually freeing the structure.
 */
static void device_release(struct kobject *kobj)
{
	struct device *dev = kobj_to_dev(kobj);
	struct device_private *p = dev->p;

	/*
	 * Some platform devices are driven without driver attached
	 * and managed resources may have been acquired.  Make sure
	 * all resources are released.
	 *
	 * Drivers still can add resources into device after device
	 * is deleted but alive, so release devres here to avoid
	 * possible memory leak.
	 */
	devres_release_all(dev);

	kfree(dev->dma_range_map);

	if (dev->release)
		dev->release(dev);
	else if (dev->type && dev->type->release)
		dev->type->release(dev);
	else if (dev->class && dev->class->dev_release)
		dev->class->dev_release(dev);
	else
		WARN(1, KERN_ERR "Device '%s' does not have a release() function, it is broken and must be fixed. See Documentation/core-api/kobject.rst.\n",
			dev_name(dev));
	kfree(p);
}

static const void *device_namespace(struct kobject *kobj)
{
	struct device *dev = kobj_to_dev(kobj);
	const void *ns = NULL;

	if (dev->class && dev->class->ns_type)
		ns = dev->class->namespace(dev);

	return ns;
}

static void device_get_ownership(struct kobject *kobj, kuid_t *uid, kgid_t *gid)
{
	struct device *dev = kobj_to_dev(kobj);

	if (dev->class && dev->class->get_ownership)
		dev->class->get_ownership(dev, uid, gid);
}

static struct kobj_type device_ktype = {
	.release	= device_release,
	.sysfs_ops	= &dev_sysfs_ops,
	.namespace	= device_namespace,
	.get_ownership	= device_get_ownership,
};


static int dev_uevent_filter(struct kset *kset, struct kobject *kobj)
{
	struct kobj_type *ktype = get_ktype(kobj);

	if (ktype == &device_ktype) {
		struct device *dev = kobj_to_dev(kobj);
		if (dev->bus)
			return 1;
		if (dev->class)
			return 1;
	}
	return 0;
}

static const char *dev_uevent_name(struct kset *kset, struct kobject *kobj)
{
	struct device *dev = kobj_to_dev(kobj);

	if (dev->bus)
		return dev->bus->name;
	if (dev->class)
		return dev->class->name;
	return NULL;
}

static int dev_uevent(struct kset *kset, struct kobject *kobj,
		      struct kobj_uevent_env *env)
{
	struct device *dev = kobj_to_dev(kobj);
	int retval = 0;

	/* add device node properties if present */
	if (MAJOR(dev->devt)) {
		const char *tmp;
		const char *name;
		umode_t mode = 0;
		kuid_t uid = GLOBAL_ROOT_UID;
		kgid_t gid = GLOBAL_ROOT_GID;

		add_uevent_var(env, "MAJOR=%u", MAJOR(dev->devt));
		add_uevent_var(env, "MINOR=%u", MINOR(dev->devt));
		name = device_get_devnode(dev, &mode, &uid, &gid, &tmp);
		if (name) {
			add_uevent_var(env, "DEVNAME=%s", name);
			if (mode)
				add_uevent_var(env, "DEVMODE=%#o", mode & 0777);
			if (!uid_eq(uid, GLOBAL_ROOT_UID))
				add_uevent_var(env, "DEVUID=%u", from_kuid(&init_user_ns, uid));
			if (!gid_eq(gid, GLOBAL_ROOT_GID))
				add_uevent_var(env, "DEVGID=%u", from_kgid(&init_user_ns, gid));
			kfree(tmp);
		}
	}

	if (dev->type && dev->type->name)
		add_uevent_var(env, "DEVTYPE=%s", dev->type->name);

	if (dev->driver)
		add_uevent_var(env, "DRIVER=%s", dev->driver->name);

	/* Add common DT information about the device */
	of_device_uevent(dev, env);

	/* have the bus specific function add its stuff */
	if (dev->bus && dev->bus->uevent) {
		retval = dev->bus->uevent(dev, env);
		if (retval)
			pr_debug("device: '%s': %s: bus uevent() returned %d\n",
				 dev_name(dev), __func__, retval);
	}

	/* have the class specific function add its stuff */
	if (dev->class && dev->class->dev_uevent) {
		retval = dev->class->dev_uevent(dev, env);
		if (retval)
			pr_debug("device: '%s': %s: class uevent() "
				 "returned %d\n", dev_name(dev),
				 __func__, retval);
	}

	/* have the device type specific function add its stuff */
	if (dev->type && dev->type->uevent) {
		retval = dev->type->uevent(dev, env);
		if (retval)
			pr_debug("device: '%s': %s: dev_type uevent() "
				 "returned %d\n", dev_name(dev),
				 __func__, retval);
	}

	return retval;
}

static const struct kset_uevent_ops device_uevent_ops = {
	.filter =	dev_uevent_filter,
	.name =		dev_uevent_name,
	.uevent =	dev_uevent,
};

static ssize_t uevent_show(struct device *dev, struct device_attribute *attr,
			   char *buf)
{
	struct kobject *top_kobj;
	struct kset *kset;
	struct kobj_uevent_env *env = NULL;
	int i;
	int len = 0;
	int retval;

	/* search the kset, the device belongs to */
	top_kobj = &dev->kobj;
	while (!top_kobj->kset && top_kobj->parent)
		top_kobj = top_kobj->parent;
	if (!top_kobj->kset)
		goto out;

	kset = top_kobj->kset;
	if (!kset->uevent_ops || !kset->uevent_ops->uevent)
		goto out;

	/* respect filter */
	if (kset->uevent_ops && kset->uevent_ops->filter)
		if (!kset->uevent_ops->filter(kset, &dev->kobj))
			goto out;

	env = kzalloc(sizeof(struct kobj_uevent_env), GFP_KERNEL);
	if (!env)
		return -ENOMEM;

	/* let the kset specific function add its keys */
	retval = kset->uevent_ops->uevent(kset, &dev->kobj, env);
	if (retval)
		goto out;

	/* copy keys to file */
	for (i = 0; i < env->envp_idx; i++)
		len += sysfs_emit_at(buf, len, "%s\n", env->envp[i]);
out:
	kfree(env);
	return len;
}

static ssize_t uevent_store(struct device *dev, struct device_attribute *attr,
			    const char *buf, size_t count)
{
	int rc;

	rc = kobject_synth_uevent(&dev->kobj, buf, count);

	if (rc) {
		dev_err(dev, "uevent: failed to send synthetic uevent\n");
		return rc;
	}

	return count;
}
static DEVICE_ATTR_RW(uevent);

static ssize_t online_show(struct device *dev, struct device_attribute *attr,
			   char *buf)
{
	bool val;

	device_lock(dev);
	val = !dev->offline;
	device_unlock(dev);
	return sysfs_emit(buf, "%u\n", val);
}

static ssize_t online_store(struct device *dev, struct device_attribute *attr,
			    const char *buf, size_t count)
{
	bool val;
	int ret;

	ret = strtobool(buf, &val);
	if (ret < 0)
		return ret;

	ret = lock_device_hotplug_sysfs();
	if (ret)
		return ret;

	ret = val ? device_online(dev) : device_offline(dev);
	unlock_device_hotplug();
	return ret < 0 ? ret : count;
}
static DEVICE_ATTR_RW(online);

int device_add_groups(struct device *dev, const struct attribute_group **groups)
{
	return sysfs_create_groups(&dev->kobj, groups);
}
EXPORT_SYMBOL_GPL(device_add_groups);

void device_remove_groups(struct device *dev,
			  const struct attribute_group **groups)
{
	sysfs_remove_groups(&dev->kobj, groups);
}
EXPORT_SYMBOL_GPL(device_remove_groups);

union device_attr_group_devres {
	const struct attribute_group *group;
	const struct attribute_group **groups;
};

static int devm_attr_group_match(struct device *dev, void *res, void *data)
{
	return ((union device_attr_group_devres *)res)->group == data;
}

static void devm_attr_group_remove(struct device *dev, void *res)
{
	union device_attr_group_devres *devres = res;
	const struct attribute_group *group = devres->group;

	dev_dbg(dev, "%s: removing group %p\n", __func__, group);
	sysfs_remove_group(&dev->kobj, group);
}

static void devm_attr_groups_remove(struct device *dev, void *res)
{
	union device_attr_group_devres *devres = res;
	const struct attribute_group **groups = devres->groups;

	dev_dbg(dev, "%s: removing groups %p\n", __func__, groups);
	sysfs_remove_groups(&dev->kobj, groups);
}

/**
 * devm_device_add_group - given a device, create a managed attribute group
 * @dev:	The device to create the group for
 * @grp:	The attribute group to create
 *
 * This function creates a group for the first time.  It will explicitly
 * warn and error if any of the attribute files being created already exist.
 *
 * Returns 0 on success or error code on failure.
 */
int devm_device_add_group(struct device *dev, const struct attribute_group *grp)
{
	union device_attr_group_devres *devres;
	int error;

	devres = devres_alloc(devm_attr_group_remove,
			      sizeof(*devres), GFP_KERNEL);
	if (!devres)
		return -ENOMEM;

	error = sysfs_create_group(&dev->kobj, grp);
	if (error) {
		devres_free(devres);
		return error;
	}

	devres->group = grp;
	devres_add(dev, devres);
	return 0;
}
EXPORT_SYMBOL_GPL(devm_device_add_group);

/**
 * devm_device_remove_group: remove a managed group from a device
 * @dev:	device to remove the group from
 * @grp:	group to remove
 *
 * This function removes a group of attributes from a device. The attributes
 * previously have to have been created for this group, otherwise it will fail.
 */
void devm_device_remove_group(struct device *dev,
			      const struct attribute_group *grp)
{
	WARN_ON(devres_release(dev, devm_attr_group_remove,
			       devm_attr_group_match,
			       /* cast away const */ (void *)grp));
}
EXPORT_SYMBOL_GPL(devm_device_remove_group);

/**
 * devm_device_add_groups - create a bunch of managed attribute groups
 * @dev:	The device to create the group for
 * @groups:	The attribute groups to create, NULL terminated
 *
 * This function creates a bunch of managed attribute groups.  If an error
 * occurs when creating a group, all previously created groups will be
 * removed, unwinding everything back to the original state when this
 * function was called.  It will explicitly warn and error if any of the
 * attribute files being created already exist.
 *
 * Returns 0 on success or error code from sysfs_create_group on failure.
 */
int devm_device_add_groups(struct device *dev,
			   const struct attribute_group **groups)
{
	union device_attr_group_devres *devres;
	int error;

	devres = devres_alloc(devm_attr_groups_remove,
			      sizeof(*devres), GFP_KERNEL);
	if (!devres)
		return -ENOMEM;

	error = sysfs_create_groups(&dev->kobj, groups);
	if (error) {
		devres_free(devres);
		return error;
	}

	devres->groups = groups;
	devres_add(dev, devres);
	return 0;
}
EXPORT_SYMBOL_GPL(devm_device_add_groups);

/**
 * devm_device_remove_groups - remove a list of managed groups
 *
 * @dev:	The device for the groups to be removed from
 * @groups:	NULL terminated list of groups to be removed
 *
 * If groups is not NULL, remove the specified groups from the device.
 */
void devm_device_remove_groups(struct device *dev,
			       const struct attribute_group **groups)
{
	WARN_ON(devres_release(dev, devm_attr_groups_remove,
			       devm_attr_group_match,
			       /* cast away const */ (void *)groups));
}
EXPORT_SYMBOL_GPL(devm_device_remove_groups);

static int device_add_attrs(struct device *dev)
{
	struct class *class = dev->class;
	const struct device_type *type = dev->type;
	int error;

	if (class) {
		error = device_add_groups(dev, class->dev_groups);
		if (error)
			return error;
	}

	if (type) {
		error = device_add_groups(dev, type->groups);
		if (error)
			goto err_remove_class_groups;
	}

	error = device_add_groups(dev, dev->groups);
	if (error)
		goto err_remove_type_groups;

	if (device_supports_offline(dev) && !dev->offline_disabled) {
		error = device_create_file(dev, &dev_attr_online);
		if (error)
			goto err_remove_dev_groups;
	}

	if (fw_devlink_flags && !fw_devlink_is_permissive() && dev->fwnode) {
		error = device_create_file(dev, &dev_attr_waiting_for_supplier);
		if (error)
			goto err_remove_dev_online;
	}

	return 0;

 err_remove_dev_online:
	device_remove_file(dev, &dev_attr_online);
 err_remove_dev_groups:
	device_remove_groups(dev, dev->groups);
 err_remove_type_groups:
	if (type)
		device_remove_groups(dev, type->groups);
 err_remove_class_groups:
	if (class)
		device_remove_groups(dev, class->dev_groups);

	return error;
}

static void device_remove_attrs(struct device *dev)
{
	struct class *class = dev->class;
	const struct device_type *type = dev->type;

	device_remove_file(dev, &dev_attr_waiting_for_supplier);
	device_remove_file(dev, &dev_attr_online);
	device_remove_groups(dev, dev->groups);

	if (type)
		device_remove_groups(dev, type->groups);

	if (class)
		device_remove_groups(dev, class->dev_groups);
}

static ssize_t dev_show(struct device *dev, struct device_attribute *attr,
			char *buf)
{
	return print_dev_t(buf, dev->devt);
}
static DEVICE_ATTR_RO(dev);

/* /sys/devices/ */
struct kset *devices_kset;

/**
 * devices_kset_move_before - Move device in the devices_kset's list.
 * @deva: Device to move.
 * @devb: Device @deva should come before.
 */
static void devices_kset_move_before(struct device *deva, struct device *devb)
{
	if (!devices_kset)
		return;
	pr_debug("devices_kset: Moving %s before %s\n",
		 dev_name(deva), dev_name(devb));
	spin_lock(&devices_kset->list_lock);
	list_move_tail(&deva->kobj.entry, &devb->kobj.entry);
	spin_unlock(&devices_kset->list_lock);
}

/**
 * devices_kset_move_after - Move device in the devices_kset's list.
 * @deva: Device to move
 * @devb: Device @deva should come after.
 */
static void devices_kset_move_after(struct device *deva, struct device *devb)
{
	if (!devices_kset)
		return;
	pr_debug("devices_kset: Moving %s after %s\n",
		 dev_name(deva), dev_name(devb));
	spin_lock(&devices_kset->list_lock);
	list_move(&deva->kobj.entry, &devb->kobj.entry);
	spin_unlock(&devices_kset->list_lock);
}

/**
 * devices_kset_move_last - move the device to the end of devices_kset's list.
 * @dev: device to move
 */
void devices_kset_move_last(struct device *dev)
{
	if (!devices_kset)
		return;
	pr_debug("devices_kset: Moving %s to end of list\n", dev_name(dev));
	spin_lock(&devices_kset->list_lock);
	list_move_tail(&dev->kobj.entry, &devices_kset->list);
	spin_unlock(&devices_kset->list_lock);
}

/**
 * device_create_file - create sysfs attribute file for device.
 * @dev: device.
 * @attr: device attribute descriptor.
 */
int device_create_file(struct device *dev,
		       const struct device_attribute *attr)
{
	int error = 0;

	if (dev) {
		WARN(((attr->attr.mode & S_IWUGO) && !attr->store),
			"Attribute %s: write permission without 'store'\n",
			attr->attr.name);
		WARN(((attr->attr.mode & S_IRUGO) && !attr->show),
			"Attribute %s: read permission without 'show'\n",
			attr->attr.name);
		error = sysfs_create_file(&dev->kobj, &attr->attr);
	}

	return error;
}
EXPORT_SYMBOL_GPL(device_create_file);

/**
 * device_remove_file - remove sysfs attribute file.
 * @dev: device.
 * @attr: device attribute descriptor.
 */
void device_remove_file(struct device *dev,
			const struct device_attribute *attr)
{
	if (dev)
		sysfs_remove_file(&dev->kobj, &attr->attr);
}
EXPORT_SYMBOL_GPL(device_remove_file);

/**
 * device_remove_file_self - remove sysfs attribute file from its own method.
 * @dev: device.
 * @attr: device attribute descriptor.
 *
 * See kernfs_remove_self() for details.
 */
bool device_remove_file_self(struct device *dev,
			     const struct device_attribute *attr)
{
	if (dev)
		return sysfs_remove_file_self(&dev->kobj, &attr->attr);
	else
		return false;
}
EXPORT_SYMBOL_GPL(device_remove_file_self);

/**
 * device_create_bin_file - create sysfs binary attribute file for device.
 * @dev: device.
 * @attr: device binary attribute descriptor.
 */
int device_create_bin_file(struct device *dev,
			   const struct bin_attribute *attr)
{
	int error = -EINVAL;
	if (dev)
		error = sysfs_create_bin_file(&dev->kobj, attr);
	return error;
}
EXPORT_SYMBOL_GPL(device_create_bin_file);

/**
 * device_remove_bin_file - remove sysfs binary attribute file
 * @dev: device.
 * @attr: device binary attribute descriptor.
 */
void device_remove_bin_file(struct device *dev,
			    const struct bin_attribute *attr)
{
	if (dev)
		sysfs_remove_bin_file(&dev->kobj, attr);
}
EXPORT_SYMBOL_GPL(device_remove_bin_file);

static void klist_children_get(struct klist_node *n)
{
	struct device_private *p = to_device_private_parent(n);
	struct device *dev = p->device;

	get_device(dev);
}

static void klist_children_put(struct klist_node *n)
{
	struct device_private *p = to_device_private_parent(n);
	struct device *dev = p->device;

	put_device(dev);
}

/**
 * device_initialize - init device structure.
 * @dev: device.
 *
 * This prepares the device for use by other layers by initializing
 * its fields.
 * It is the first half of device_register(), if called by
 * that function, though it can also be called separately, so one
 * may use @dev's fields. In particular, get_device()/put_device()
 * may be used for reference counting of @dev after calling this
 * function.
 *
 * All fields in @dev must be initialized by the caller to 0, except
 * for those explicitly set to some other value.  The simplest
 * approach is to use kzalloc() to allocate the structure containing
 * @dev.
 *
 * NOTE: Use put_device() to give up your reference instead of freeing
 * @dev directly once you have called this function.
 */
void device_initialize(struct device *dev)
{
	dev->kobj.kset = devices_kset;
	kobject_init(&dev->kobj, &device_ktype);
	INIT_LIST_HEAD(&dev->dma_pools);
	mutex_init(&dev->mutex);
#ifdef CONFIG_PROVE_LOCKING
	mutex_init(&dev->lockdep_mutex);
#endif
	lockdep_set_novalidate_class(&dev->mutex);
	spin_lock_init(&dev->devres_lock);
	INIT_LIST_HEAD(&dev->devres_head);
	device_pm_init(dev);
	set_dev_node(dev, -1);
#ifdef CONFIG_GENERIC_MSI_IRQ
	INIT_LIST_HEAD(&dev->msi_list);
#endif
	INIT_LIST_HEAD(&dev->links.consumers);
	INIT_LIST_HEAD(&dev->links.suppliers);
	INIT_LIST_HEAD(&dev->links.defer_sync);
	dev->links.status = DL_DEV_NO_DRIVER;
}
EXPORT_SYMBOL_GPL(device_initialize);

struct kobject *virtual_device_parent(struct device *dev)
{
	static struct kobject *virtual_dir = NULL;

	if (!virtual_dir)
		virtual_dir = kobject_create_and_add("virtual",
						     &devices_kset->kobj);

	return virtual_dir;
}

struct class_dir {
	struct kobject kobj;
	struct class *class;
};

#define to_class_dir(obj) container_of(obj, struct class_dir, kobj)

static void class_dir_release(struct kobject *kobj)
{
	struct class_dir *dir = to_class_dir(kobj);
	kfree(dir);
}

static const
struct kobj_ns_type_operations *class_dir_child_ns_type(struct kobject *kobj)
{
	struct class_dir *dir = to_class_dir(kobj);
	return dir->class->ns_type;
}

static struct kobj_type class_dir_ktype = {
	.release	= class_dir_release,
	.sysfs_ops	= &kobj_sysfs_ops,
	.child_ns_type	= class_dir_child_ns_type
};

static struct kobject *
class_dir_create_and_add(struct class *class, struct kobject *parent_kobj)
{
	struct class_dir *dir;
	int retval;

	dir = kzalloc(sizeof(*dir), GFP_KERNEL);
	if (!dir)
		return ERR_PTR(-ENOMEM);

	dir->class = class;
	kobject_init(&dir->kobj, &class_dir_ktype);

	dir->kobj.kset = &class->p->glue_dirs;

	retval = kobject_add(&dir->kobj, parent_kobj, "%s", class->name);
	if (retval < 0) {
		kobject_put(&dir->kobj);
		return ERR_PTR(retval);
	}
	return &dir->kobj;
}

static DEFINE_MUTEX(gdp_mutex);

static struct kobject *get_device_parent(struct device *dev,
					 struct device *parent)
{
	if (dev->class) {
		struct kobject *kobj = NULL;
		struct kobject *parent_kobj;
		struct kobject *k;

#ifdef CONFIG_BLOCK
		/* block disks show up in /sys/block */
		if (sysfs_deprecated && dev->class == &block_class) {
			if (parent && parent->class == &block_class)
				return &parent->kobj;
			return &block_class.p->subsys.kobj;
		}
#endif

		/*
		 * If we have no parent, we live in "virtual".
		 * Class-devices with a non class-device as parent, live
		 * in a "glue" directory to prevent namespace collisions.
		 */
		if (parent == NULL)
			parent_kobj = virtual_device_parent(dev);
		else if (parent->class && !dev->class->ns_type)
			return &parent->kobj;
		else
			parent_kobj = &parent->kobj;

		mutex_lock(&gdp_mutex);

		/* find our class-directory at the parent and reference it */
		spin_lock(&dev->class->p->glue_dirs.list_lock);
		list_for_each_entry(k, &dev->class->p->glue_dirs.list, entry)
			if (k->parent == parent_kobj) {
				kobj = kobject_get(k);
				break;
			}
		spin_unlock(&dev->class->p->glue_dirs.list_lock);
		if (kobj) {
			mutex_unlock(&gdp_mutex);
			return kobj;
		}

		/* or create a new class-directory at the parent device */
		k = class_dir_create_and_add(dev->class, parent_kobj);
		/* do not emit an uevent for this simple "glue" directory */
		mutex_unlock(&gdp_mutex);
		return k;
	}

	/* subsystems can specify a default root directory for their devices */
	if (!parent && dev->bus && dev->bus->dev_root)
		return &dev->bus->dev_root->kobj;

	if (parent)
		return &parent->kobj;
	return NULL;
}

static inline bool live_in_glue_dir(struct kobject *kobj,
				    struct device *dev)
{
	if (!kobj || !dev->class ||
	    kobj->kset != &dev->class->p->glue_dirs)
		return false;
	return true;
}

static inline struct kobject *get_glue_dir(struct device *dev)
{
	return dev->kobj.parent;
}

/*
 * make sure cleaning up dir as the last step, we need to make
 * sure .release handler of kobject is run with holding the
 * global lock
 */
static void cleanup_glue_dir(struct device *dev, struct kobject *glue_dir)
{
	unsigned int ref;

	/* see if we live in a "glue" directory */
	if (!live_in_glue_dir(glue_dir, dev))
		return;

	mutex_lock(&gdp_mutex);
	/**
	 * There is a race condition between removing glue directory
	 * and adding a new device under the glue directory.
	 *
	 * CPU1:                                         CPU2:
	 *
	 * device_add()
	 *   get_device_parent()
	 *     class_dir_create_and_add()
	 *       kobject_add_internal()
	 *         create_dir()    // create glue_dir
	 *
	 *                                               device_add()
	 *                                                 get_device_parent()
	 *                                                   kobject_get() // get glue_dir
	 *
	 * device_del()
	 *   cleanup_glue_dir()
	 *     kobject_del(glue_dir)
	 *
	 *                                               kobject_add()
	 *                                                 kobject_add_internal()
	 *                                                   create_dir() // in glue_dir
	 *                                                     sysfs_create_dir_ns()
	 *                                                       kernfs_create_dir_ns(sd)
	 *
	 *       sysfs_remove_dir() // glue_dir->sd=NULL
	 *       sysfs_put()        // free glue_dir->sd
	 *
	 *                                                         // sd is freed
	 *                                                         kernfs_new_node(sd)
	 *                                                           kernfs_get(glue_dir)
	 *                                                           kernfs_add_one()
	 *                                                           kernfs_put()
	 *
	 * Before CPU1 remove last child device under glue dir, if CPU2 add
	 * a new device under glue dir, the glue_dir kobject reference count
	 * will be increase to 2 in kobject_get(k). And CPU2 has been called
	 * kernfs_create_dir_ns(). Meanwhile, CPU1 call sysfs_remove_dir()
	 * and sysfs_put(). This result in glue_dir->sd is freed.
	 *
	 * Then the CPU2 will see a stale "empty" but still potentially used
	 * glue dir around in kernfs_new_node().
	 *
	 * In order to avoid this happening, we also should make sure that
	 * kernfs_node for glue_dir is released in CPU1 only when refcount
	 * for glue_dir kobj is 1.
	 */
	ref = kref_read(&glue_dir->kref);
	if (!kobject_has_children(glue_dir) && !--ref)
		kobject_del(glue_dir);
	kobject_put(glue_dir);
	mutex_unlock(&gdp_mutex);
}

static int device_add_class_symlinks(struct device *dev)
{
	struct device_node *of_node = dev_of_node(dev);
	int error;

	if (of_node) {
		error = sysfs_create_link(&dev->kobj, of_node_kobj(of_node), "of_node");
		if (error)
			dev_warn(dev, "Error %d creating of_node link\n",error);
		/* An error here doesn't warrant bringing down the device */
	}

	if (!dev->class)
		return 0;

	error = sysfs_create_link(&dev->kobj,
				  &dev->class->p->subsys.kobj,
				  "subsystem");
	if (error)
		goto out_devnode;

	if (dev->parent && device_is_not_partition(dev)) {
		error = sysfs_create_link(&dev->kobj, &dev->parent->kobj,
					  "device");
		if (error)
			goto out_subsys;
	}

#ifdef CONFIG_BLOCK
	/* /sys/block has directories and does not need symlinks */
	if (sysfs_deprecated && dev->class == &block_class)
		return 0;
#endif

	/* link in the class directory pointing to the device */
	error = sysfs_create_link(&dev->class->p->subsys.kobj,
				  &dev->kobj, dev_name(dev));
	if (error)
		goto out_device;

	return 0;

out_device:
	sysfs_remove_link(&dev->kobj, "device");

out_subsys:
	sysfs_remove_link(&dev->kobj, "subsystem");
out_devnode:
	sysfs_remove_link(&dev->kobj, "of_node");
	return error;
}

static void device_remove_class_symlinks(struct device *dev)
{
	if (dev_of_node(dev))
		sysfs_remove_link(&dev->kobj, "of_node");

	if (!dev->class)
		return;

	if (dev->parent && device_is_not_partition(dev))
		sysfs_remove_link(&dev->kobj, "device");
	sysfs_remove_link(&dev->kobj, "subsystem");
#ifdef CONFIG_BLOCK
	if (sysfs_deprecated && dev->class == &block_class)
		return;
#endif
	sysfs_delete_link(&dev->class->p->subsys.kobj, &dev->kobj, dev_name(dev));
}

/**
 * dev_set_name - set a device name
 * @dev: device
 * @fmt: format string for the device's name
 */
int dev_set_name(struct device *dev, const char *fmt, ...)
{
	va_list vargs;
	int err;

	va_start(vargs, fmt);
	err = kobject_set_name_vargs(&dev->kobj, fmt, vargs);
	va_end(vargs);
	return err;
}
EXPORT_SYMBOL_GPL(dev_set_name);

/**
 * device_to_dev_kobj - select a /sys/dev/ directory for the device
 * @dev: device
 *
 * By default we select char/ for new entries.  Setting class->dev_obj
 * to NULL prevents an entry from being created.  class->dev_kobj must
 * be set (or cleared) before any devices are registered to the class
 * otherwise device_create_sys_dev_entry() and
 * device_remove_sys_dev_entry() will disagree about the presence of
 * the link.
 */
static struct kobject *device_to_dev_kobj(struct device *dev)
{
	struct kobject *kobj;

	if (dev->class)
		kobj = dev->class->dev_kobj;
	else
		kobj = sysfs_dev_char_kobj;

	return kobj;
}

static int device_create_sys_dev_entry(struct device *dev)
{
	struct kobject *kobj = device_to_dev_kobj(dev);
	int error = 0;
	char devt_str[15];

	if (kobj) {
		format_dev_t(devt_str, dev->devt);
		error = sysfs_create_link(kobj, &dev->kobj, devt_str);
	}

	return error;
}

static void device_remove_sys_dev_entry(struct device *dev)
{
	struct kobject *kobj = device_to_dev_kobj(dev);
	char devt_str[15];

	if (kobj) {
		format_dev_t(devt_str, dev->devt);
		sysfs_remove_link(kobj, devt_str);
	}
}

static int device_private_init(struct device *dev)
{
	dev->p = kzalloc(sizeof(*dev->p), GFP_KERNEL);
	if (!dev->p)
		return -ENOMEM;
	dev->p->device = dev;
	klist_init(&dev->p->klist_children, klist_children_get,
		   klist_children_put);
	INIT_LIST_HEAD(&dev->p->deferred_probe);
	return 0;
}

/**
 * device_add - add device to device hierarchy.
 * @dev: device.
 *
 * This is part 2 of device_register(), though may be called
 * separately _iff_ device_initialize() has been called separately.
 *
 * This adds @dev to the kobject hierarchy via kobject_add(), adds it
 * to the global and sibling lists for the device, then
 * adds it to the other relevant subsystems of the driver model.
 *
 * Do not call this routine or device_register() more than once for
 * any device structure.  The driver model core is not designed to work
 * with devices that get unregistered and then spring back to life.
 * (Among other things, it's very hard to guarantee that all references
 * to the previous incarnation of @dev have been dropped.)  Allocate
 * and register a fresh new struct device instead.
 *
 * NOTE: _Never_ directly free @dev after calling this function, even
 * if it returned an error! Always use put_device() to give up your
 * reference instead.
 *
 * Rule of thumb is: if device_add() succeeds, you should call
 * device_del() when you want to get rid of it. If device_add() has
 * *not* succeeded, use *only* put_device() to drop the reference
 * count.
 */
int device_add(struct device *dev)
{
	struct device *parent;
	struct kobject *kobj;
	struct class_interface *class_intf;
	int error = -EINVAL;
	struct kobject *glue_dir = NULL;

	dev = get_device(dev);
	if (!dev)
		goto done;

	if (!dev->p) {
		error = device_private_init(dev);
		if (error)
			goto done;
	}

	/*
	 * for statically allocated devices, which should all be converted
	 * some day, we need to initialize the name. We prevent reading back
	 * the name, and force the use of dev_name()
	 */
	if (dev->init_name) {
		dev_set_name(dev, "%s", dev->init_name);
		dev->init_name = NULL;
	}

	/* subsystems can specify simple device enumeration */
	if (!dev_name(dev) && dev->bus && dev->bus->dev_name)
		dev_set_name(dev, "%s%u", dev->bus->dev_name, dev->id);

	if (!dev_name(dev)) {
		error = -EINVAL;
		goto name_error;
	}

	pr_debug("device: '%s': %s\n", dev_name(dev), __func__);

	parent = get_device(dev->parent);
	kobj = get_device_parent(dev, parent);
	if (IS_ERR(kobj)) {
		error = PTR_ERR(kobj);
		goto parent_error;
	}
	if (kobj)
		dev->kobj.parent = kobj;

	/* use parent numa_node */
	if (parent && (dev_to_node(dev) == NUMA_NO_NODE))
		set_dev_node(dev, dev_to_node(parent));

	/* first, register with generic layer. */
	/* we require the name to be set before, and pass NULL */
	error = kobject_add(&dev->kobj, dev->kobj.parent, NULL);
	if (error) {
		glue_dir = get_glue_dir(dev);
		goto Error;
	}

	/* notify platform of device entry */
	error = device_platform_notify(dev, KOBJ_ADD);
	if (error)
		goto platform_error;

	error = device_create_file(dev, &dev_attr_uevent);
	if (error)
		goto attrError;

	error = device_add_class_symlinks(dev);
	if (error)
		goto SymlinkError;
	error = device_add_attrs(dev);
	if (error)
		goto AttrsError;
	error = bus_add_device(dev);
	if (error)
		goto BusError;
	error = dpm_sysfs_add(dev);
	if (error)
		goto DPMError;
	device_pm_add(dev);

	if (MAJOR(dev->devt)) {
		error = device_create_file(dev, &dev_attr_dev);
		if (error)
			goto DevAttrError;

		error = device_create_sys_dev_entry(dev);
		if (error)
			goto SysEntryError;

		devtmpfs_create_node(dev);
	}

	/* Notify clients of device addition.  This call must come
	 * after dpm_sysfs_add() and before kobject_uevent().
	 */
	if (dev->bus)
		blocking_notifier_call_chain(&dev->bus->p->bus_notifier,
					     BUS_NOTIFY_ADD_DEVICE, dev);

	kobject_uevent(&dev->kobj, KOBJ_ADD);

	/*
	 * Check if any of the other devices (consumers) have been waiting for
	 * this device (supplier) to be added so that they can create a device
	 * link to it.
	 *
	 * This needs to happen after device_pm_add() because device_link_add()
	 * requires the supplier be registered before it's called.
	 *
	 * But this also needs to happen before bus_probe_device() to make sure
	 * waiting consumers can link to it before the driver is bound to the
	 * device and the driver sync_state callback is called for this device.
	 */
	if (dev->fwnode && !dev->fwnode->dev) {
		dev->fwnode->dev = dev;
		fw_devlink_link_device(dev);
	}

	bus_probe_device(dev);
	if (parent)
		klist_add_tail(&dev->p->knode_parent,
			       &parent->p->klist_children);

	if (dev->class) {
		mutex_lock(&dev->class->p->mutex);
		/* tie the class to the device */
		klist_add_tail(&dev->p->knode_class,
			       &dev->class->p->klist_devices);

		/* notify any interfaces that the device is here */
		list_for_each_entry(class_intf,
				    &dev->class->p->interfaces, node)
			if (class_intf->add_dev)
				class_intf->add_dev(dev, class_intf);
		mutex_unlock(&dev->class->p->mutex);
	}
done:
	put_device(dev);
	return error;
 SysEntryError:
	if (MAJOR(dev->devt))
		device_remove_file(dev, &dev_attr_dev);
 DevAttrError:
	device_pm_remove(dev);
	dpm_sysfs_remove(dev);
 DPMError:
	bus_remove_device(dev);
 BusError:
	device_remove_attrs(dev);
 AttrsError:
	device_remove_class_symlinks(dev);
 SymlinkError:
	device_remove_file(dev, &dev_attr_uevent);
 attrError:
	device_platform_notify(dev, KOBJ_REMOVE);
platform_error:
	kobject_uevent(&dev->kobj, KOBJ_REMOVE);
	glue_dir = get_glue_dir(dev);
	kobject_del(&dev->kobj);
 Error:
	cleanup_glue_dir(dev, glue_dir);
parent_error:
	put_device(parent);
name_error:
	kfree(dev->p);
	dev->p = NULL;
	goto done;
}
EXPORT_SYMBOL_GPL(device_add);

/**
 * device_register - register a device with the system.
 * @dev: pointer to the device structure
 *
 * This happens in two clean steps - initialize the device
 * and add it to the system. The two steps can be called
 * separately, but this is the easiest and most common.
 * I.e. you should only call the two helpers separately if
 * have a clearly defined need to use and refcount the device
 * before it is added to the hierarchy.
 *
 * For more information, see the kerneldoc for device_initialize()
 * and device_add().
 *
 * NOTE: _Never_ directly free @dev after calling this function, even
 * if it returned an error! Always use put_device() to give up the
 * reference initialized in this function instead.
 */
int device_register(struct device *dev)
{
	device_initialize(dev);
	return device_add(dev);
}
EXPORT_SYMBOL_GPL(device_register);

/**
 * get_device - increment reference count for device.
 * @dev: device.
 *
 * This simply forwards the call to kobject_get(), though
 * we do take care to provide for the case that we get a NULL
 * pointer passed in.
 */
struct device *get_device(struct device *dev)
{
	return dev ? kobj_to_dev(kobject_get(&dev->kobj)) : NULL;
}
EXPORT_SYMBOL_GPL(get_device);

/**
 * put_device - decrement reference count.
 * @dev: device in question.
 */
void put_device(struct device *dev)
{
	/* might_sleep(); */
	if (dev)
		kobject_put(&dev->kobj);
}
EXPORT_SYMBOL_GPL(put_device);

bool kill_device(struct device *dev)
{
	/*
	 * Require the device lock and set the "dead" flag to guarantee that
	 * the update behavior is consistent with the other bitfields near
	 * it and that we cannot have an asynchronous probe routine trying
	 * to run while we are tearing out the bus/class/sysfs from
	 * underneath the device.
	 */
	lockdep_assert_held(&dev->mutex);

	if (dev->p->dead)
		return false;
	dev->p->dead = true;
	return true;
}
EXPORT_SYMBOL_GPL(kill_device);

/**
 * device_del - delete device from system.
 * @dev: device.
 *
 * This is the first part of the device unregistration
 * sequence. This removes the device from the lists we control
 * from here, has it removed from the other driver model
 * subsystems it was added to in device_add(), and removes it
 * from the kobject hierarchy.
 *
 * NOTE: this should be called manually _iff_ device_add() was
 * also called manually.
 */
void device_del(struct device *dev)
{
	struct device *parent = dev->parent;
	struct kobject *glue_dir = NULL;
	struct class_interface *class_intf;
	unsigned int noio_flag;

	device_lock(dev);
	kill_device(dev);
	device_unlock(dev);

	if (dev->fwnode && dev->fwnode->dev == dev)
		dev->fwnode->dev = NULL;

	/* Notify clients of device removal.  This call must come
	 * before dpm_sysfs_remove().
	 */
	noio_flag = memalloc_noio_save();
	if (dev->bus)
		blocking_notifier_call_chain(&dev->bus->p->bus_notifier,
					     BUS_NOTIFY_DEL_DEVICE, dev);

	dpm_sysfs_remove(dev);
	if (parent)
		klist_del(&dev->p->knode_parent);
	if (MAJOR(dev->devt)) {
		devtmpfs_delete_node(dev);
		device_remove_sys_dev_entry(dev);
		device_remove_file(dev, &dev_attr_dev);
	}
	if (dev->class) {
		device_remove_class_symlinks(dev);

		mutex_lock(&dev->class->p->mutex);
		/* notify any interfaces that the device is now gone */
		list_for_each_entry(class_intf,
				    &dev->class->p->interfaces, node)
			if (class_intf->remove_dev)
				class_intf->remove_dev(dev, class_intf);
		/* remove the device from the class list */
		klist_del(&dev->p->knode_class);
		mutex_unlock(&dev->class->p->mutex);
	}
	device_remove_file(dev, &dev_attr_uevent);
	device_remove_attrs(dev);
	bus_remove_device(dev);
	device_pm_remove(dev);
	driver_deferred_probe_del(dev);
	device_platform_notify(dev, KOBJ_REMOVE);
	device_remove_properties(dev);
	device_links_purge(dev);

	if (dev->bus)
		blocking_notifier_call_chain(&dev->bus->p->bus_notifier,
					     BUS_NOTIFY_REMOVED_DEVICE, dev);
	kobject_uevent(&dev->kobj, KOBJ_REMOVE);
	glue_dir = get_glue_dir(dev);
	kobject_del(&dev->kobj);
	cleanup_glue_dir(dev, glue_dir);
	memalloc_noio_restore(noio_flag);
	put_device(parent);
}
EXPORT_SYMBOL_GPL(device_del);

/**
 * device_unregister - unregister device from system.
 * @dev: device going away.
 *
 * We do this in two parts, like we do device_register(). First,
 * we remove it from all the subsystems with device_del(), then
 * we decrement the reference count via put_device(). If that
 * is the final reference count, the device will be cleaned up
 * via device_release() above. Otherwise, the structure will
 * stick around until the final reference to the device is dropped.
 */
void device_unregister(struct device *dev)
{
	pr_debug("device: '%s': %s\n", dev_name(dev), __func__);
	device_del(dev);
	put_device(dev);
}
EXPORT_SYMBOL_GPL(device_unregister);

static struct device *prev_device(struct klist_iter *i)
{
	struct klist_node *n = klist_prev(i);
	struct device *dev = NULL;
	struct device_private *p;

	if (n) {
		p = to_device_private_parent(n);
		dev = p->device;
	}
	return dev;
}

static struct device *next_device(struct klist_iter *i)
{
	struct klist_node *n = klist_next(i);
	struct device *dev = NULL;
	struct device_private *p;

	if (n) {
		p = to_device_private_parent(n);
		dev = p->device;
	}
	return dev;
}

/**
 * device_get_devnode - path of device node file
 * @dev: device
 * @mode: returned file access mode
 * @uid: returned file owner
 * @gid: returned file group
 * @tmp: possibly allocated string
 *
 * Return the relative path of a possible device node.
 * Non-default names may need to allocate a memory to compose
 * a name. This memory is returned in tmp and needs to be
 * freed by the caller.
 */
const char *device_get_devnode(struct device *dev,
			       umode_t *mode, kuid_t *uid, kgid_t *gid,
			       const char **tmp)
{
	char *s;

	*tmp = NULL;

	/* the device type may provide a specific name */
	if (dev->type && dev->type->devnode)
		*tmp = dev->type->devnode(dev, mode, uid, gid);
	if (*tmp)
		return *tmp;

	/* the class may provide a specific name */
	if (dev->class && dev->class->devnode)
		*tmp = dev->class->devnode(dev, mode);
	if (*tmp)
		return *tmp;

	/* return name without allocation, tmp == NULL */
	if (strchr(dev_name(dev), '!') == NULL)
		return dev_name(dev);

	/* replace '!' in the name with '/' */
	s = kstrdup(dev_name(dev), GFP_KERNEL);
	if (!s)
		return NULL;
	strreplace(s, '!', '/');
	return *tmp = s;
}

/**
 * device_for_each_child - device child iterator.
 * @parent: parent struct device.
 * @fn: function to be called for each device.
 * @data: data for the callback.
 *
 * Iterate over @parent's child devices, and call @fn for each,
 * passing it @data.
 *
 * We check the return of @fn each time. If it returns anything
 * other than 0, we break out and return that value.
 */
int device_for_each_child(struct device *parent, void *data,
			  int (*fn)(struct device *dev, void *data))
{
	struct klist_iter i;
	struct device *child;
	int error = 0;

	if (!parent->p)
		return 0;

	klist_iter_init(&parent->p->klist_children, &i);
	while (!error && (child = next_device(&i)))
		error = fn(child, data);
	klist_iter_exit(&i);
	return error;
}
EXPORT_SYMBOL_GPL(device_for_each_child);

/**
 * device_for_each_child_reverse - device child iterator in reversed order.
 * @parent: parent struct device.
 * @fn: function to be called for each device.
 * @data: data for the callback.
 *
 * Iterate over @parent's child devices, and call @fn for each,
 * passing it @data.
 *
 * We check the return of @fn each time. If it returns anything
 * other than 0, we break out and return that value.
 */
int device_for_each_child_reverse(struct device *parent, void *data,
				  int (*fn)(struct device *dev, void *data))
{
	struct klist_iter i;
	struct device *child;
	int error = 0;

	if (!parent->p)
		return 0;

	klist_iter_init(&parent->p->klist_children, &i);
	while ((child = prev_device(&i)) && !error)
		error = fn(child, data);
	klist_iter_exit(&i);
	return error;
}
EXPORT_SYMBOL_GPL(device_for_each_child_reverse);

/**
 * device_find_child - device iterator for locating a particular device.
 * @parent: parent struct device
 * @match: Callback function to check device
 * @data: Data to pass to match function
 *
 * This is similar to the device_for_each_child() function above, but it
 * returns a reference to a device that is 'found' for later use, as
 * determined by the @match callback.
 *
 * The callback should return 0 if the device doesn't match and non-zero
 * if it does.  If the callback returns non-zero and a reference to the
 * current device can be obtained, this function will return to the caller
 * and not iterate over any more devices.
 *
 * NOTE: you will need to drop the reference with put_device() after use.
 */
struct device *device_find_child(struct device *parent, void *data,
				 int (*match)(struct device *dev, void *data))
{
	struct klist_iter i;
	struct device *child;

	if (!parent)
		return NULL;

	klist_iter_init(&parent->p->klist_children, &i);
	while ((child = next_device(&i)))
		if (match(child, data) && get_device(child))
			break;
	klist_iter_exit(&i);
	return child;
}
EXPORT_SYMBOL_GPL(device_find_child);

/**
 * device_find_child_by_name - device iterator for locating a child device.
 * @parent: parent struct device
 * @name: name of the child device
 *
 * This is similar to the device_find_child() function above, but it
 * returns a reference to a device that has the name @name.
 *
 * NOTE: you will need to drop the reference with put_device() after use.
 */
struct device *device_find_child_by_name(struct device *parent,
					 const char *name)
{
	struct klist_iter i;
	struct device *child;

	if (!parent)
		return NULL;

	klist_iter_init(&parent->p->klist_children, &i);
	while ((child = next_device(&i)))
		if (sysfs_streq(dev_name(child), name) && get_device(child))
			break;
	klist_iter_exit(&i);
	return child;
}
EXPORT_SYMBOL_GPL(device_find_child_by_name);

int __init devices_init(void)
{
	devices_kset = kset_create_and_add("devices", &device_uevent_ops, NULL);
	if (!devices_kset)
		return -ENOMEM;
	dev_kobj = kobject_create_and_add("dev", NULL);
	if (!dev_kobj)
		goto dev_kobj_err;
	sysfs_dev_block_kobj = kobject_create_and_add("block", dev_kobj);
	if (!sysfs_dev_block_kobj)
		goto block_kobj_err;
	sysfs_dev_char_kobj = kobject_create_and_add("char", dev_kobj);
	if (!sysfs_dev_char_kobj)
		goto char_kobj_err;

	return 0;

 char_kobj_err:
	kobject_put(sysfs_dev_block_kobj);
 block_kobj_err:
	kobject_put(dev_kobj);
 dev_kobj_err:
	kset_unregister(devices_kset);
	return -ENOMEM;
}

static int device_check_offline(struct device *dev, void *not_used)
{
	int ret;

	ret = device_for_each_child(dev, NULL, device_check_offline);
	if (ret)
		return ret;

	return device_supports_offline(dev) && !dev->offline ? -EBUSY : 0;
}

/**
 * device_offline - Prepare the device for hot-removal.
 * @dev: Device to be put offline.
 *
 * Execute the device bus type's .offline() callback, if present, to prepare
 * the device for a subsequent hot-removal.  If that succeeds, the device must
 * not be used until either it is removed or its bus type's .online() callback
 * is executed.
 *
 * Call under device_hotplug_lock.
 */
int device_offline(struct device *dev)
{
	int ret;

	if (dev->offline_disabled)
		return -EPERM;

	ret = device_for_each_child(dev, NULL, device_check_offline);
	if (ret)
		return ret;

	device_lock(dev);
	if (device_supports_offline(dev)) {
		if (dev->offline) {
			ret = 1;
		} else {
			ret = dev->bus->offline(dev);
			if (!ret) {
				kobject_uevent(&dev->kobj, KOBJ_OFFLINE);
				dev->offline = true;
			}
		}
	}
	device_unlock(dev);

	return ret;
}

/**
 * device_online - Put the device back online after successful device_offline().
 * @dev: Device to be put back online.
 *
 * If device_offline() has been successfully executed for @dev, but the device
 * has not been removed subsequently, execute its bus type's .online() callback
 * to indicate that the device can be used again.
 *
 * Call under device_hotplug_lock.
 */
int device_online(struct device *dev)
{
	int ret = 0;

	device_lock(dev);
	if (device_supports_offline(dev)) {
		if (dev->offline) {
			ret = dev->bus->online(dev);
			if (!ret) {
				kobject_uevent(&dev->kobj, KOBJ_ONLINE);
				dev->offline = false;
			}
		} else {
			ret = 1;
		}
	}
	device_unlock(dev);

	return ret;
}

struct root_device {
	struct device dev;
	struct module *owner;
};

static inline struct root_device *to_root_device(struct device *d)
{
	return container_of(d, struct root_device, dev);
}

static void root_device_release(struct device *dev)
{
	kfree(to_root_device(dev));
}

/**
 * __root_device_register - allocate and register a root device
 * @name: root device name
 * @owner: owner module of the root device, usually THIS_MODULE
 *
 * This function allocates a root device and registers it
 * using device_register(). In order to free the returned
 * device, use root_device_unregister().
 *
 * Root devices are dummy devices which allow other devices
 * to be grouped under /sys/devices. Use this function to
 * allocate a root device and then use it as the parent of
 * any device which should appear under /sys/devices/{name}
 *
 * The /sys/devices/{name} directory will also contain a
 * 'module' symlink which points to the @owner directory
 * in sysfs.
 *
 * Returns &struct device pointer on success, or ERR_PTR() on error.
 *
 * Note: You probably want to use root_device_register().
 */
struct device *__root_device_register(const char *name, struct module *owner)
{
	struct root_device *root;
	int err = -ENOMEM;

	root = kzalloc(sizeof(struct root_device), GFP_KERNEL);
	if (!root)
		return ERR_PTR(err);

	err = dev_set_name(&root->dev, "%s", name);
	if (err) {
		kfree(root);
		return ERR_PTR(err);
	}

	root->dev.release = root_device_release;

	err = device_register(&root->dev);
	if (err) {
		put_device(&root->dev);
		return ERR_PTR(err);
	}

#ifdef CONFIG_MODULES	/* gotta find a "cleaner" way to do this */
	if (owner) {
		struct module_kobject *mk = &owner->mkobj;

		err = sysfs_create_link(&root->dev.kobj, &mk->kobj, "module");
		if (err) {
			device_unregister(&root->dev);
			return ERR_PTR(err);
		}
		root->owner = owner;
	}
#endif

	return &root->dev;
}
EXPORT_SYMBOL_GPL(__root_device_register);

/**
 * root_device_unregister - unregister and free a root device
 * @dev: device going away
 *
 * This function unregisters and cleans up a device that was created by
 * root_device_register().
 */
void root_device_unregister(struct device *dev)
{
	struct root_device *root = to_root_device(dev);

	if (root->owner)
		sysfs_remove_link(&root->dev.kobj, "module");

	device_unregister(dev);
}
EXPORT_SYMBOL_GPL(root_device_unregister);


static void device_create_release(struct device *dev)
{
	pr_debug("device: '%s': %s\n", dev_name(dev), __func__);
	kfree(dev);
}

static __printf(6, 0) struct device *
device_create_groups_vargs(struct class *class, struct device *parent,
			   dev_t devt, void *drvdata,
			   const struct attribute_group **groups,
			   const char *fmt, va_list args)
{
	struct device *dev = NULL;
	int retval = -ENODEV;

	if (class == NULL || IS_ERR(class))
		goto error;

	dev = kzalloc(sizeof(*dev), GFP_KERNEL);
	if (!dev) {
		retval = -ENOMEM;
		goto error;
	}

	device_initialize(dev);
	dev->devt = devt;
	dev->class = class;
	dev->parent = parent;
	dev->groups = groups;
	dev->release = device_create_release;
	dev_set_drvdata(dev, drvdata);

	retval = kobject_set_name_vargs(&dev->kobj, fmt, args);
	if (retval)
		goto error;

	retval = device_add(dev);
	if (retval)
		goto error;

	return dev;

error:
	put_device(dev);
	return ERR_PTR(retval);
}

/**
 * device_create - creates a device and registers it with sysfs
 * @class: pointer to the struct class that this device should be registered to
 * @parent: pointer to the parent struct device of this new device, if any
 * @devt: the dev_t for the char device to be added
 * @drvdata: the data to be added to the device for callbacks
 * @fmt: string for the device's name
 *
 * This function can be used by char device classes.  A struct device
 * will be created in sysfs, registered to the specified class.
 *
 * A "dev" file will be created, showing the dev_t for the device, if
 * the dev_t is not 0,0.
 * If a pointer to a parent struct device is passed in, the newly created
 * struct device will be a child of that device in sysfs.
 * The pointer to the struct device will be returned from the call.
 * Any further sysfs files that might be required can be created using this
 * pointer.
 *
 * Returns &struct device pointer on success, or ERR_PTR() on error.
 *
 * Note: the struct class passed to this function must have previously
 * been created with a call to class_create().
 */
struct device *device_create(struct class *class, struct device *parent,
			     dev_t devt, void *drvdata, const char *fmt, ...)
{
	va_list vargs;
	struct device *dev;

	va_start(vargs, fmt);
	dev = device_create_groups_vargs(class, parent, devt, drvdata, NULL,
					  fmt, vargs);
	va_end(vargs);
	return dev;
}
EXPORT_SYMBOL_GPL(device_create);

/**
 * device_create_with_groups - creates a device and registers it with sysfs
 * @class: pointer to the struct class that this device should be registered to
 * @parent: pointer to the parent struct device of this new device, if any
 * @devt: the dev_t for the char device to be added
 * @drvdata: the data to be added to the device for callbacks
 * @groups: NULL-terminated list of attribute groups to be created
 * @fmt: string for the device's name
 *
 * This function can be used by char device classes.  A struct device
 * will be created in sysfs, registered to the specified class.
 * Additional attributes specified in the groups parameter will also
 * be created automatically.
 *
 * A "dev" file will be created, showing the dev_t for the device, if
 * the dev_t is not 0,0.
 * If a pointer to a parent struct device is passed in, the newly created
 * struct device will be a child of that device in sysfs.
 * The pointer to the struct device will be returned from the call.
 * Any further sysfs files that might be required can be created using this
 * pointer.
 *
 * Returns &struct device pointer on success, or ERR_PTR() on error.
 *
 * Note: the struct class passed to this function must have previously
 * been created with a call to class_create().
 */
struct device *device_create_with_groups(struct class *class,
					 struct device *parent, dev_t devt,
					 void *drvdata,
					 const struct attribute_group **groups,
					 const char *fmt, ...)
{
	va_list vargs;
	struct device *dev;

	va_start(vargs, fmt);
	dev = device_create_groups_vargs(class, parent, devt, drvdata, groups,
					 fmt, vargs);
	va_end(vargs);
	return dev;
}
EXPORT_SYMBOL_GPL(device_create_with_groups);

/**
 * device_destroy - removes a device that was created with device_create()
 * @class: pointer to the struct class that this device was registered with
 * @devt: the dev_t of the device that was previously registered
 *
 * This call unregisters and cleans up a device that was created with a
 * call to device_create().
 */
void device_destroy(struct class *class, dev_t devt)
{
	struct device *dev;

	dev = class_find_device_by_devt(class, devt);
	if (dev) {
		put_device(dev);
		device_unregister(dev);
	}
}
EXPORT_SYMBOL_GPL(device_destroy);

/**
 * device_rename - renames a device
 * @dev: the pointer to the struct device to be renamed
 * @new_name: the new name of the device
 *
 * It is the responsibility of the caller to provide mutual
 * exclusion between two different calls of device_rename
 * on the same device to ensure that new_name is valid and
 * won't conflict with other devices.
 *
 * Note: Don't call this function.  Currently, the networking layer calls this
 * function, but that will change.  The following text from Kay Sievers offers
 * some insight:
 *
 * Renaming devices is racy at many levels, symlinks and other stuff are not
 * replaced atomically, and you get a "move" uevent, but it's not easy to
 * connect the event to the old and new device. Device nodes are not renamed at
 * all, there isn't even support for that in the kernel now.
 *
 * In the meantime, during renaming, your target name might be taken by another
 * driver, creating conflicts. Or the old name is taken directly after you
 * renamed it -- then you get events for the same DEVPATH, before you even see
 * the "move" event. It's just a mess, and nothing new should ever rely on
 * kernel device renaming. Besides that, it's not even implemented now for
 * other things than (driver-core wise very simple) network devices.
 *
 * We are currently about to change network renaming in udev to completely
 * disallow renaming of devices in the same namespace as the kernel uses,
 * because we can't solve the problems properly, that arise with swapping names
 * of multiple interfaces without races. Means, renaming of eth[0-9]* will only
 * be allowed to some other name than eth[0-9]*, for the aforementioned
 * reasons.
 *
 * Make up a "real" name in the driver before you register anything, or add
 * some other attributes for userspace to find the device, or use udev to add
 * symlinks -- but never rename kernel devices later, it's a complete mess. We
 * don't even want to get into that and try to implement the missing pieces in
 * the core. We really have other pieces to fix in the driver core mess. :)
 */
int device_rename(struct device *dev, const char *new_name)
{
	struct kobject *kobj = &dev->kobj;
	char *old_device_name = NULL;
	int error;

	dev = get_device(dev);
	if (!dev)
		return -EINVAL;

	dev_dbg(dev, "renaming to %s\n", new_name);

	old_device_name = kstrdup(dev_name(dev), GFP_KERNEL);
	if (!old_device_name) {
		error = -ENOMEM;
		goto out;
	}

	if (dev->class) {
		error = sysfs_rename_link_ns(&dev->class->p->subsys.kobj,
					     kobj, old_device_name,
					     new_name, kobject_namespace(kobj));
		if (error)
			goto out;
	}

	error = kobject_rename(kobj, new_name);
	if (error)
		goto out;

out:
	put_device(dev);

	kfree(old_device_name);

	return error;
}
EXPORT_SYMBOL_GPL(device_rename);

static int device_move_class_links(struct device *dev,
				   struct device *old_parent,
				   struct device *new_parent)
{
	int error = 0;

	if (old_parent)
		sysfs_remove_link(&dev->kobj, "device");
	if (new_parent)
		error = sysfs_create_link(&dev->kobj, &new_parent->kobj,
					  "device");
	return error;
}

/**
 * device_move - moves a device to a new parent
 * @dev: the pointer to the struct device to be moved
 * @new_parent: the new parent of the device (can be NULL)
 * @dpm_order: how to reorder the dpm_list
 */
int device_move(struct device *dev, struct device *new_parent,
		enum dpm_order dpm_order)
{
	int error;
	struct device *old_parent;
	struct kobject *new_parent_kobj;

	dev = get_device(dev);
	if (!dev)
		return -EINVAL;

	device_pm_lock();
	new_parent = get_device(new_parent);
	new_parent_kobj = get_device_parent(dev, new_parent);
	if (IS_ERR(new_parent_kobj)) {
		error = PTR_ERR(new_parent_kobj);
		put_device(new_parent);
		goto out;
	}

	pr_debug("device: '%s': %s: moving to '%s'\n", dev_name(dev),
		 __func__, new_parent ? dev_name(new_parent) : "<NULL>");
	error = kobject_move(&dev->kobj, new_parent_kobj);
	if (error) {
		cleanup_glue_dir(dev, new_parent_kobj);
		put_device(new_parent);
		goto out;
	}
	old_parent = dev->parent;
	dev->parent = new_parent;
	if (old_parent)
		klist_remove(&dev->p->knode_parent);
	if (new_parent) {
		klist_add_tail(&dev->p->knode_parent,
			       &new_parent->p->klist_children);
		set_dev_node(dev, dev_to_node(new_parent));
	}

	if (dev->class) {
		error = device_move_class_links(dev, old_parent, new_parent);
		if (error) {
			/* We ignore errors on cleanup since we're hosed anyway... */
			device_move_class_links(dev, new_parent, old_parent);
			if (!kobject_move(&dev->kobj, &old_parent->kobj)) {
				if (new_parent)
					klist_remove(&dev->p->knode_parent);
				dev->parent = old_parent;
				if (old_parent) {
					klist_add_tail(&dev->p->knode_parent,
						       &old_parent->p->klist_children);
					set_dev_node(dev, dev_to_node(old_parent));
				}
			}
			cleanup_glue_dir(dev, new_parent_kobj);
			put_device(new_parent);
			goto out;
		}
	}
	switch (dpm_order) {
	case DPM_ORDER_NONE:
		break;
	case DPM_ORDER_DEV_AFTER_PARENT:
		device_pm_move_after(dev, new_parent);
		devices_kset_move_after(dev, new_parent);
		break;
	case DPM_ORDER_PARENT_BEFORE_DEV:
		device_pm_move_before(new_parent, dev);
		devices_kset_move_before(new_parent, dev);
		break;
	case DPM_ORDER_DEV_LAST:
		device_pm_move_last(dev);
		devices_kset_move_last(dev);
		break;
	}

	put_device(old_parent);
out:
	device_pm_unlock();
	put_device(dev);
	return error;
}
EXPORT_SYMBOL_GPL(device_move);

static int device_attrs_change_owner(struct device *dev, kuid_t kuid,
				     kgid_t kgid)
{
	struct kobject *kobj = &dev->kobj;
	struct class *class = dev->class;
	const struct device_type *type = dev->type;
	int error;

	if (class) {
		/*
		 * Change the device groups of the device class for @dev to
		 * @kuid/@kgid.
		 */
		error = sysfs_groups_change_owner(kobj, class->dev_groups, kuid,
						  kgid);
		if (error)
			return error;
	}

	if (type) {
		/*
		 * Change the device groups of the device type for @dev to
		 * @kuid/@kgid.
		 */
		error = sysfs_groups_change_owner(kobj, type->groups, kuid,
						  kgid);
		if (error)
			return error;
	}

	/* Change the device groups of @dev to @kuid/@kgid. */
	error = sysfs_groups_change_owner(kobj, dev->groups, kuid, kgid);
	if (error)
		return error;

	if (device_supports_offline(dev) && !dev->offline_disabled) {
		/* Change online device attributes of @dev to @kuid/@kgid. */
		error = sysfs_file_change_owner(kobj, dev_attr_online.attr.name,
						kuid, kgid);
		if (error)
			return error;
	}

	return 0;
}

/**
 * device_change_owner - change the owner of an existing device.
 * @dev: device.
 * @kuid: new owner's kuid
 * @kgid: new owner's kgid
 *
 * This changes the owner of @dev and its corresponding sysfs entries to
 * @kuid/@kgid. This function closely mirrors how @dev was added via driver
 * core.
 *
 * Returns 0 on success or error code on failure.
 */
int device_change_owner(struct device *dev, kuid_t kuid, kgid_t kgid)
{
	int error;
	struct kobject *kobj = &dev->kobj;

	dev = get_device(dev);
	if (!dev)
		return -EINVAL;

	/*
	 * Change the kobject and the default attributes and groups of the
	 * ktype associated with it to @kuid/@kgid.
	 */
	error = sysfs_change_owner(kobj, kuid, kgid);
	if (error)
		goto out;

	/*
	 * Change the uevent file for @dev to the new owner. The uevent file
	 * was created in a separate step when @dev got added and we mirror
	 * that step here.
	 */
	error = sysfs_file_change_owner(kobj, dev_attr_uevent.attr.name, kuid,
					kgid);
	if (error)
		goto out;

	/*
	 * Change the device groups, the device groups associated with the
	 * device class, and the groups associated with the device type of @dev
	 * to @kuid/@kgid.
	 */
	error = device_attrs_change_owner(dev, kuid, kgid);
	if (error)
		goto out;

	error = dpm_sysfs_change_owner(dev, kuid, kgid);
	if (error)
		goto out;

#ifdef CONFIG_BLOCK
	if (sysfs_deprecated && dev->class == &block_class)
		goto out;
#endif

	/*
	 * Change the owner of the symlink located in the class directory of
	 * the device class associated with @dev which points to the actual
	 * directory entry for @dev to @kuid/@kgid. This ensures that the
	 * symlink shows the same permissions as its target.
	 */
	error = sysfs_link_change_owner(&dev->class->p->subsys.kobj, &dev->kobj,
					dev_name(dev), kuid, kgid);
	if (error)
		goto out;

out:
	put_device(dev);
	return error;
}
EXPORT_SYMBOL_GPL(device_change_owner);

/**
 * device_shutdown - call ->shutdown() on each device to shutdown.
 */
void device_shutdown(void)
{
	struct device *dev, *parent;

	wait_for_device_probe();
	device_block_probing();

	cpufreq_suspend();

	spin_lock(&devices_kset->list_lock);
	/*
	 * Walk the devices list backward, shutting down each in turn.
	 * Beware that device unplug events may also start pulling
	 * devices offline, even as the system is shutting down.
	 */
	while (!list_empty(&devices_kset->list)) {
		dev = list_entry(devices_kset->list.prev, struct device,
				kobj.entry);

		/*
		 * hold reference count of device's parent to
		 * prevent it from being freed because parent's
		 * lock is to be held
		 */
		parent = get_device(dev->parent);
		get_device(dev);
		/*
		 * Make sure the device is off the kset list, in the
		 * event that dev->*->shutdown() doesn't remove it.
		 */
		list_del_init(&dev->kobj.entry);
		spin_unlock(&devices_kset->list_lock);

		/* hold lock to avoid race with probe/release */
		if (parent)
			device_lock(parent);
		device_lock(dev);

		/* Don't allow any more runtime suspends */
		pm_runtime_get_noresume(dev);
		pm_runtime_barrier(dev);

		if (dev->class && dev->class->shutdown_pre) {
			if (initcall_debug)
				dev_info(dev, "shutdown_pre\n");
			dev->class->shutdown_pre(dev);
		}
		if (dev->bus && dev->bus->shutdown) {
			if (initcall_debug)
				dev_info(dev, "shutdown\n");
			dev->bus->shutdown(dev);
		} else if (dev->driver && dev->driver->shutdown) {
			if (initcall_debug)
				dev_info(dev, "shutdown\n");
			dev->driver->shutdown(dev);
		}

		device_unlock(dev);
		if (parent)
			device_unlock(parent);

		put_device(dev);
		put_device(parent);

		spin_lock(&devices_kset->list_lock);
	}
	spin_unlock(&devices_kset->list_lock);
}

/*
 * Device logging functions
 */

#ifdef CONFIG_PRINTK
static void
set_dev_info(const struct device *dev, struct dev_printk_info *dev_info)
{
	const char *subsys;

	memset(dev_info, 0, sizeof(*dev_info));

	if (dev->class)
		subsys = dev->class->name;
	else if (dev->bus)
		subsys = dev->bus->name;
	else
		return;

	strscpy(dev_info->subsystem, subsys, sizeof(dev_info->subsystem));

	/*
	 * Add device identifier DEVICE=:
	 *   b12:8         block dev_t
	 *   c127:3        char dev_t
	 *   n8            netdev ifindex
	 *   +sound:card0  subsystem:devname
	 */
	if (MAJOR(dev->devt)) {
		char c;

		if (strcmp(subsys, "block") == 0)
			c = 'b';
		else
			c = 'c';

		snprintf(dev_info->device, sizeof(dev_info->device),
			 "%c%u:%u", c, MAJOR(dev->devt), MINOR(dev->devt));
	} else if (strcmp(subsys, "net") == 0) {
		struct net_device *net = to_net_dev(dev);

		snprintf(dev_info->device, sizeof(dev_info->device),
			 "n%u", net->ifindex);
	} else {
		snprintf(dev_info->device, sizeof(dev_info->device),
			 "+%s:%s", subsys, dev_name(dev));
	}
}

int dev_vprintk_emit(int level, const struct device *dev,
		     const char *fmt, va_list args)
{
	struct dev_printk_info dev_info;

	set_dev_info(dev, &dev_info);

	return vprintk_emit(0, level, &dev_info, fmt, args);
}
EXPORT_SYMBOL(dev_vprintk_emit);

int dev_printk_emit(int level, const struct device *dev, const char *fmt, ...)
{
	va_list args;
	int r;

	va_start(args, fmt);

	r = dev_vprintk_emit(level, dev, fmt, args);

	va_end(args);

	return r;
}
EXPORT_SYMBOL(dev_printk_emit);

static void __dev_printk(const char *level, const struct device *dev,
			struct va_format *vaf)
{
	if (dev)
		dev_printk_emit(level[1] - '0', dev, "%s %s: %pV",
				dev_driver_string(dev), dev_name(dev), vaf);
	else
		printk("%s(NULL device *): %pV", level, vaf);
}

void dev_printk(const char *level, const struct device *dev,
		const char *fmt, ...)
{
	struct va_format vaf;
	va_list args;

	va_start(args, fmt);

	vaf.fmt = fmt;
	vaf.va = &args;

	__dev_printk(level, dev, &vaf);

	va_end(args);
}
EXPORT_SYMBOL(dev_printk);

#define define_dev_printk_level(func, kern_level)		\
void func(const struct device *dev, const char *fmt, ...)	\
{								\
	struct va_format vaf;					\
	va_list args;						\
								\
	va_start(args, fmt);					\
								\
	vaf.fmt = fmt;						\
	vaf.va = &args;						\
								\
	__dev_printk(kern_level, dev, &vaf);			\
								\
	va_end(args);						\
}								\
EXPORT_SYMBOL(func);

define_dev_printk_level(_dev_emerg, KERN_EMERG);
define_dev_printk_level(_dev_alert, KERN_ALERT);
define_dev_printk_level(_dev_crit, KERN_CRIT);
define_dev_printk_level(_dev_err, KERN_ERR);
define_dev_printk_level(_dev_warn, KERN_WARNING);
define_dev_printk_level(_dev_notice, KERN_NOTICE);
define_dev_printk_level(_dev_info, KERN_INFO);

#endif

/**
 * dev_err_probe - probe error check and log helper
 * @dev: the pointer to the struct device
 * @err: error value to test
 * @fmt: printf-style format string
 * @...: arguments as specified in the format string
 *
 * This helper implements common pattern present in probe functions for error
 * checking: print debug or error message depending if the error value is
 * -EPROBE_DEFER and propagate error upwards.
 * In case of -EPROBE_DEFER it sets also defer probe reason, which can be
 * checked later by reading devices_deferred debugfs attribute.
 * It replaces code sequence::
 *
 * 	if (err != -EPROBE_DEFER)
 * 		dev_err(dev, ...);
 * 	else
 * 		dev_dbg(dev, ...);
 * 	return err;
 *
 * with::
 *
 * 	return dev_err_probe(dev, err, ...);
 *
 * Returns @err.
 *
 */
int dev_err_probe(const struct device *dev, int err, const char *fmt, ...)
{
	struct va_format vaf;
	va_list args;

	va_start(args, fmt);
	vaf.fmt = fmt;
	vaf.va = &args;

	if (err != -EPROBE_DEFER) {
		dev_err(dev, "error %pe: %pV", ERR_PTR(err), &vaf);
	} else {
		device_set_deferred_probe_reason(dev, &vaf);
		dev_dbg(dev, "error %pe: %pV", ERR_PTR(err), &vaf);
	}

	va_end(args);

	return err;
}
EXPORT_SYMBOL_GPL(dev_err_probe);

static inline bool fwnode_is_primary(struct fwnode_handle *fwnode)
{
	return fwnode && !IS_ERR(fwnode->secondary);
}

/**
 * set_primary_fwnode - Change the primary firmware node of a given device.
 * @dev: Device to handle.
 * @fwnode: New primary firmware node of the device.
 *
 * Set the device's firmware node pointer to @fwnode, but if a secondary
 * firmware node of the device is present, preserve it.
 *
 * Valid fwnode cases are:
 *  - primary --> secondary --> -ENODEV
 *  - primary --> NULL
 *  - secondary --> -ENODEV
 *  - NULL
 */
void set_primary_fwnode(struct device *dev, struct fwnode_handle *fwnode)
{
	struct device *parent = dev->parent;
	struct fwnode_handle *fn = dev->fwnode;

	if (fwnode) {
		if (fwnode_is_primary(fn))
			fn = fn->secondary;

		if (fn) {
			WARN_ON(fwnode->secondary);
			fwnode->secondary = fn;
		}
		dev->fwnode = fwnode;
	} else {
		if (fwnode_is_primary(fn)) {
			dev->fwnode = fn->secondary;
			/* Set fn->secondary = NULL, so fn remains the primary fwnode */
			if (!(parent && fn == parent->fwnode))
				fn->secondary = NULL;
		} else {
			dev->fwnode = NULL;
		}
	}
}
EXPORT_SYMBOL_GPL(set_primary_fwnode);

/**
 * set_secondary_fwnode - Change the secondary firmware node of a given device.
 * @dev: Device to handle.
 * @fwnode: New secondary firmware node of the device.
 *
 * If a primary firmware node of the device is present, set its secondary
 * pointer to @fwnode.  Otherwise, set the device's firmware node pointer to
 * @fwnode.
 */
void set_secondary_fwnode(struct device *dev, struct fwnode_handle *fwnode)
{
	if (fwnode)
		fwnode->secondary = ERR_PTR(-ENODEV);

	if (fwnode_is_primary(dev->fwnode))
		dev->fwnode->secondary = fwnode;
	else
		dev->fwnode = fwnode;
}
EXPORT_SYMBOL_GPL(set_secondary_fwnode);

/**
 * device_set_of_node_from_dev - reuse device-tree node of another device
 * @dev: device whose device-tree node is being set
 * @dev2: device whose device-tree node is being reused
 *
 * Takes another reference to the new device-tree node after first dropping
 * any reference held to the old node.
 */
void device_set_of_node_from_dev(struct device *dev, const struct device *dev2)
{
	of_node_put(dev->of_node);
	dev->of_node = of_node_get(dev2->of_node);
	dev->of_node_reused = true;
}
EXPORT_SYMBOL_GPL(device_set_of_node_from_dev);

int device_match_name(struct device *dev, const void *name)
{
	return sysfs_streq(dev_name(dev), name);
}
EXPORT_SYMBOL_GPL(device_match_name);

int device_match_of_node(struct device *dev, const void *np)
{
	return dev->of_node == np;
}
EXPORT_SYMBOL_GPL(device_match_of_node);

int device_match_fwnode(struct device *dev, const void *fwnode)
{
	return dev_fwnode(dev) == fwnode;
}
EXPORT_SYMBOL_GPL(device_match_fwnode);

int device_match_devt(struct device *dev, const void *pdevt)
{
	return dev->devt == *(dev_t *)pdevt;
}
EXPORT_SYMBOL_GPL(device_match_devt);

int device_match_acpi_dev(struct device *dev, const void *adev)
{
	return ACPI_COMPANION(dev) == adev;
}
EXPORT_SYMBOL(device_match_acpi_dev);

int device_match_any(struct device *dev, const void *unused)
{
	return 1;
}
EXPORT_SYMBOL_GPL(device_match_any);<|MERGE_RESOLUTION|>--- conflicted
+++ resolved
@@ -1562,7 +1562,6 @@
 /**
  * __fw_devlink_link_to_consumers - Create device links to consumers of a device
  * @dev - Device that needs to be linked to its consumers
-<<<<<<< HEAD
  *
  * This function looks at all the consumer fwnodes of @dev and creates device
  * links between the consumer device and @dev (supplier).
@@ -1573,18 +1572,6 @@
  * sync_state() callback before the real consumer device gets to be added and
  * then probed.
  *
-=======
- *
- * This function looks at all the consumer fwnodes of @dev and creates device
- * links between the consumer device and @dev (supplier).
- *
- * If the consumer device has not been added yet, then this function creates a
- * SYNC_STATE_ONLY link between @dev (supplier) and the closest ancestor device
- * of the consumer fwnode. This is necessary to make sure @dev doesn't get a
- * sync_state() callback before the real consumer device gets to be added and
- * then probed.
- *
->>>>>>> 7505c06d
  * Once device links are created from the real consumer to @dev (supplier), the
  * fwnode links are deleted.
  */
@@ -1646,19 +1633,11 @@
  * __fw_devlink_link_to_suppliers - Create device links to suppliers of a device
  * @dev - The consumer device that needs to be linked to its suppliers
  * @fwnode - Root of the fwnode tree that is used to create device links
-<<<<<<< HEAD
  *
  * This function looks at all the supplier fwnodes of fwnode tree rooted at
  * @fwnode and creates device links between @dev (consumer) and all the
  * supplier devices of the entire fwnode tree at @fwnode.
  *
-=======
- *
- * This function looks at all the supplier fwnodes of fwnode tree rooted at
- * @fwnode and creates device links between @dev (consumer) and all the
- * supplier devices of the entire fwnode tree at @fwnode.
- *
->>>>>>> 7505c06d
  * The function creates normal (non-SYNC_STATE_ONLY) device links between @dev
  * and the real suppliers of @dev. Once these device links are created, the
  * fwnode links are deleted. When such device links are successfully created,
