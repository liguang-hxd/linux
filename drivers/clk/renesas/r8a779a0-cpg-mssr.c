--- conflicted
+++ resolved
@@ -22,33 +22,7 @@
 #include <dt-bindings/clock/r8a779a0-cpg-mssr.h>
 
 #include "renesas-cpg-mssr.h"
-<<<<<<< HEAD
-
-enum rcar_r8a779a0_clk_types {
-	CLK_TYPE_R8A779A0_MAIN = CLK_TYPE_CUSTOM,
-	CLK_TYPE_R8A779A0_PLL1,
-	CLK_TYPE_R8A779A0_PLL2X_3X,	/* PLL[23][01] */
-	CLK_TYPE_R8A779A0_PLL5,
-	CLK_TYPE_R8A779A0_Z,
-	CLK_TYPE_R8A779A0_SD,
-	CLK_TYPE_R8A779A0_MDSEL,	/* Select parent/divider using mode pin */
-	CLK_TYPE_R8A779A0_OSC,	/* OSC EXTAL predivider and fixed divider */
-	CLK_TYPE_R8A779A0_RPCSRC,
-	CLK_TYPE_R8A779A0_RPC,
-	CLK_TYPE_R8A779A0_RPCD2,
-};
-
-struct rcar_r8a779a0_cpg_pll_config {
-	u8 extal_div;
-	u8 pll1_mult;
-	u8 pll1_div;
-	u8 pll5_mult;
-	u8 pll5_div;
-	u8 osc_prediv;
-};
-=======
 #include "rcar-gen4-cpg.h"
->>>>>>> 754e0b0e
 
 enum clk_ids {
 	/* Core Clock Outputs exported to DT */
@@ -87,24 +61,6 @@
 	DEF_BASE(_name, _id, CLK_TYPE_GEN4_PLL2X_3X, CLK_MAIN, \
 		 .offset = _offset)
 
-<<<<<<< HEAD
-#define DEF_Z(_name, _id, _parent, _div, _offset)	\
-	DEF_BASE(_name, _id, CLK_TYPE_R8A779A0_Z, _parent, .div = _div,	\
-		 .offset = _offset)
-
-#define DEF_SD(_name, _id, _parent, _offset)   \
-	DEF_BASE(_name, _id, CLK_TYPE_R8A779A0_SD, _parent, .offset = _offset)
-
-#define DEF_MDSEL(_name, _id, _md, _parent0, _div0, _parent1, _div1) \
-	DEF_BASE(_name, _id, CLK_TYPE_R8A779A0_MDSEL,	\
-		 (_parent0) << 16 | (_parent1),		\
-		 .div = (_div0) << 16 | (_div1), .offset = _md)
-
-#define DEF_OSC(_name, _id, _parent, _div)		\
-	DEF_BASE(_name, _id, CLK_TYPE_R8A779A0_OSC, _parent, .div = _div)
-
-=======
->>>>>>> 754e0b0e
 static const struct cpg_core_clk r8a779a0_core_clks[] __initconst = {
 	/* External Clock Inputs */
 	DEF_INPUT("extal",  CLK_EXTAL),
@@ -130,16 +86,6 @@
 	DEF_FIXED(".s3",		CLK_S3,		CLK_PLL1_DIV2,	4, 1),
 	DEF_FIXED(".sdsrc",		CLK_SDSRC,	CLK_PLL5_DIV4,	1, 1),
 	DEF_RATE(".oco",		CLK_OCO,	32768),
-<<<<<<< HEAD
-	DEF_BASE(".rpcsrc",	 CLK_RPCSRC,	   CLK_TYPE_R8A779A0_RPCSRC, CLK_PLL5),
-	DEF_BASE("rpc",		 R8A779A0_CLK_RPC, CLK_TYPE_R8A779A0_RPC, CLK_RPCSRC),
-	DEF_BASE("rpcd2",	 R8A779A0_CLK_RPCD2, CLK_TYPE_R8A779A0_RPCD2,
-		 R8A779A0_CLK_RPC),
-
-	/* Core Clock Outputs */
-	DEF_Z("z0",		R8A779A0_CLK_Z0,	CLK_PLL20,	2, 0),
-	DEF_Z("z1",		R8A779A0_CLK_Z1,	CLK_PLL21,	2, 8),
-=======
 	DEF_BASE(".rpcsrc",	 CLK_RPCSRC,	   CLK_TYPE_GEN4_RPCSRC, CLK_PLL5),
 	DEF_BASE("rpc",		 R8A779A0_CLK_RPC, CLK_TYPE_GEN4_RPC, CLK_RPCSRC),
 	DEF_BASE("rpcd2",	 R8A779A0_CLK_RPCD2, CLK_TYPE_GEN4_RPCD2,
@@ -148,7 +94,6 @@
 	/* Core Clock Outputs */
 	DEF_GEN4_Z("z0",	R8A779A0_CLK_Z0,	CLK_TYPE_GEN4_Z,	CLK_PLL20,	2, 0),
 	DEF_GEN4_Z("z1",	R8A779A0_CLK_Z1,	CLK_TYPE_GEN4_Z,	CLK_PLL21,	2, 8),
->>>>>>> 754e0b0e
 	DEF_FIXED("zx",		R8A779A0_CLK_ZX,	CLK_PLL20_DIV2,	2, 1),
 	DEF_FIXED("s1d1",	R8A779A0_CLK_S1D1,	CLK_S1,		1, 1),
 	DEF_FIXED("s1d2",	R8A779A0_CLK_S1D2,	CLK_S1,		2, 1),
@@ -285,259 +230,6 @@
 	DEF_MOD("vspx3",	1031,	R8A779A0_CLK_S1D1),
 };
 
-<<<<<<< HEAD
-static const struct rcar_r8a779a0_cpg_pll_config *cpg_pll_config __initdata;
-static unsigned int cpg_clk_extalr __initdata;
-static u32 cpg_mode __initdata;
-
-/*
- * Z0 Clock & Z1 Clock
- */
-#define CPG_FRQCRB			0x00000804
-#define CPG_FRQCRB_KICK			BIT(31)
-#define CPG_FRQCRC			0x00000808
-
-struct cpg_z_clk {
-	struct clk_hw hw;
-	void __iomem *reg;
-	void __iomem *kick_reg;
-	unsigned long max_rate;		/* Maximum rate for normal mode */
-	unsigned int fixed_div;
-	u32 mask;
-};
-
-#define to_z_clk(_hw)	container_of(_hw, struct cpg_z_clk, hw)
-
-static unsigned long cpg_z_clk_recalc_rate(struct clk_hw *hw,
-					   unsigned long parent_rate)
-{
-	struct cpg_z_clk *zclk = to_z_clk(hw);
-	unsigned int mult;
-	u32 val;
-
-	val = readl(zclk->reg) & zclk->mask;
-	mult = 32 - (val >> __ffs(zclk->mask));
-
-	return DIV_ROUND_CLOSEST_ULL((u64)parent_rate * mult,
-				     32 * zclk->fixed_div);
-}
-
-static int cpg_z_clk_determine_rate(struct clk_hw *hw,
-				    struct clk_rate_request *req)
-{
-	struct cpg_z_clk *zclk = to_z_clk(hw);
-	unsigned int min_mult, max_mult, mult;
-	unsigned long rate, prate;
-
-	rate = min(req->rate, req->max_rate);
-	if (rate <= zclk->max_rate) {
-		/* Set parent rate to initial value for normal modes */
-		prate = zclk->max_rate;
-	} else {
-		/* Set increased parent rate for boost modes */
-		prate = rate;
-	}
-	req->best_parent_rate = clk_hw_round_rate(clk_hw_get_parent(hw),
-						  prate * zclk->fixed_div);
-
-	prate = req->best_parent_rate / zclk->fixed_div;
-	min_mult = max(div64_ul(req->min_rate * 32ULL, prate), 1ULL);
-	max_mult = min(div64_ul(req->max_rate * 32ULL, prate), 32ULL);
-	if (max_mult < min_mult)
-		return -EINVAL;
-
-	mult = DIV_ROUND_CLOSEST_ULL(rate * 32ULL, prate);
-	mult = clamp(mult, min_mult, max_mult);
-
-	req->rate = DIV_ROUND_CLOSEST_ULL((u64)prate * mult, 32);
-	return 0;
-}
-
-static int cpg_z_clk_set_rate(struct clk_hw *hw, unsigned long rate,
-			      unsigned long parent_rate)
-{
-	struct cpg_z_clk *zclk = to_z_clk(hw);
-	unsigned int mult;
-	unsigned int i;
-
-	mult = DIV64_U64_ROUND_CLOSEST(rate * 32ULL * zclk->fixed_div,
-				       parent_rate);
-	mult = clamp(mult, 1U, 32U);
-
-	if (readl(zclk->kick_reg) & CPG_FRQCRB_KICK)
-		return -EBUSY;
-
-	cpg_reg_modify(zclk->reg, zclk->mask, (32 - mult) << __ffs(zclk->mask));
-
-	/*
-	 * Set KICK bit in FRQCRB to update hardware setting and wait for
-	 * clock change completion.
-	 */
-	cpg_reg_modify(zclk->kick_reg, 0, CPG_FRQCRB_KICK);
-
-	/*
-	 * Note: There is no HW information about the worst case latency.
-	 *
-	 * Using experimental measurements, it seems that no more than
-	 * ~10 iterations are needed, independently of the CPU rate.
-	 * Since this value might be dependent on external xtal rate, pll1
-	 * rate or even the other emulation clocks rate, use 1000 as a
-	 * "super" safe value.
-	 */
-	for (i = 1000; i; i--) {
-		if (!(readl(zclk->kick_reg) & CPG_FRQCRB_KICK))
-			return 0;
-
-		cpu_relax();
-	}
-
-	return -ETIMEDOUT;
-}
-
-static const struct clk_ops cpg_z_clk_ops = {
-	.recalc_rate = cpg_z_clk_recalc_rate,
-	.determine_rate = cpg_z_clk_determine_rate,
-	.set_rate = cpg_z_clk_set_rate,
-};
-
-static struct clk * __init cpg_z_clk_register(const char *name,
-					      const char *parent_name,
-					      void __iomem *reg,
-					      unsigned int div,
-					      unsigned int offset)
-{
-	struct clk_init_data init = {};
-	struct cpg_z_clk *zclk;
-	struct clk *clk;
-
-	zclk = kzalloc(sizeof(*zclk), GFP_KERNEL);
-	if (!zclk)
-		return ERR_PTR(-ENOMEM);
-
-	init.name = name;
-	init.ops = &cpg_z_clk_ops;
-	init.flags = CLK_SET_RATE_PARENT;
-	init.parent_names = &parent_name;
-	init.num_parents = 1;
-
-	zclk->reg = reg + CPG_FRQCRC;
-	zclk->kick_reg = reg + CPG_FRQCRB;
-	zclk->hw.init = &init;
-	zclk->mask = GENMASK(offset + 4, offset);
-	zclk->fixed_div = div; /* PLLVCO x 1/div x SYS-CPU divider */
-
-	clk = clk_register(NULL, &zclk->hw);
-	if (IS_ERR(clk)) {
-		kfree(zclk);
-		return clk;
-	}
-
-	zclk->max_rate = clk_hw_get_rate(clk_hw_get_parent(&zclk->hw)) /
-			 zclk->fixed_div;
-	return clk;
-}
-
-/*
- * RPC Clocks
- */
-#define CPG_RPCCKCR 0x874
-
-static const struct clk_div_table cpg_rpcsrc_div_table[] = {
-	{ 0, 4 }, { 1, 6 }, { 2, 5 }, { 3, 6 }, { 0, 0 },
-};
-
-static struct clk * __init rcar_r8a779a0_cpg_clk_register(struct device *dev,
-	const struct cpg_core_clk *core, const struct cpg_mssr_info *info,
-	struct clk **clks, void __iomem *base,
-	struct raw_notifier_head *notifiers)
-{
-	const struct clk *parent;
-	unsigned int mult = 1;
-	unsigned int div = 1;
-	u32 value;
-
-	parent = clks[core->parent & 0xffff];	/* some types use high bits */
-	if (IS_ERR(parent))
-		return ERR_CAST(parent);
-
-	switch (core->type) {
-	case CLK_TYPE_R8A779A0_MAIN:
-		div = cpg_pll_config->extal_div;
-		break;
-
-	case CLK_TYPE_R8A779A0_PLL1:
-		mult = cpg_pll_config->pll1_mult;
-		div = cpg_pll_config->pll1_div;
-		break;
-
-	case CLK_TYPE_R8A779A0_PLL2X_3X:
-		value = readl(base + core->offset);
-		mult = (((value >> 24) & 0x7f) + 1) * 2;
-		break;
-
-	case CLK_TYPE_R8A779A0_PLL5:
-		mult = cpg_pll_config->pll5_mult;
-		div = cpg_pll_config->pll5_div;
-		break;
-
-	case CLK_TYPE_R8A779A0_Z:
-		return cpg_z_clk_register(core->name, __clk_get_name(parent),
-					  base, core->div, core->offset);
-
-	case CLK_TYPE_R8A779A0_SD:
-		return cpg_sd_clk_register(core->name, base, core->offset,
-					   __clk_get_name(parent), notifiers,
-					   false);
-		break;
-
-	case CLK_TYPE_R8A779A0_MDSEL:
-		/*
-		 * Clock selectable between two parents and two fixed dividers
-		 * using a mode pin
-		 */
-		if (cpg_mode & BIT(core->offset)) {
-			div = core->div & 0xffff;
-		} else {
-			parent = clks[core->parent >> 16];
-			if (IS_ERR(parent))
-				return ERR_CAST(parent);
-			div = core->div >> 16;
-		}
-		mult = 1;
-		break;
-
-	case CLK_TYPE_R8A779A0_OSC:
-		/*
-		 * Clock combining OSC EXTAL predivider and a fixed divider
-		 */
-		div = cpg_pll_config->osc_prediv * core->div;
-		break;
-
-	case CLK_TYPE_R8A779A0_RPCSRC:
-		return clk_register_divider_table(NULL, core->name,
-						  __clk_get_name(parent), 0,
-						  base + CPG_RPCCKCR, 3, 2, 0,
-						  cpg_rpcsrc_div_table,
-						  &cpg_lock);
-
-	case CLK_TYPE_R8A779A0_RPC:
-		return cpg_rpc_clk_register(core->name, base + CPG_RPCCKCR,
-					    __clk_get_name(parent), notifiers);
-
-	case CLK_TYPE_R8A779A0_RPCD2:
-		return cpg_rpcd2_clk_register(core->name, base + CPG_RPCCKCR,
-					      __clk_get_name(parent));
-
-	default:
-		return ERR_PTR(-EINVAL);
-	}
-
-	return clk_register_fixed_factor(NULL, core->name,
-					 __clk_get_name(parent), 0, mult, div);
-}
-
-=======
->>>>>>> 754e0b0e
 static const unsigned int r8a779a0_crit_mod_clks[] __initconst = {
 	MOD_CLK_ID(907),	/* RWDT */
 };
