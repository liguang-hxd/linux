--- conflicted
+++ resolved
@@ -1552,12 +1552,6 @@
 			if (PD_VDO_SVDM_VER(p[0]) < svdm_version) {
 				typec_partner_set_svdm_version(port->partner,
 							       PD_VDO_SVDM_VER(p[0]));
-<<<<<<< HEAD
-
-			tcpm_ams_start(port, DISCOVER_IDENTITY);
-			/* 6.4.4.3.1: Only respond as UFP (device) */
-			if (port->data_role == TYPEC_DEVICE &&
-=======
 				svdm_version = PD_VDO_SVDM_VER(p[0]);
 			}
 
@@ -1568,7 +1562,6 @@
 			 * "wrong configuation" or "Unrecognized"
 			 */
 			if ((port->data_role == TYPEC_DEVICE || svdm_version >= SVDM_VER_2_0) &&
->>>>>>> cd4220d2
 			    port->nr_snk_vdo) {
 				if (svdm_version < SVDM_VER_2_0) {
 					for (i = 0; i < port->nr_snk_vdo_v1; i++)
@@ -1583,18 +1576,6 @@
 			}
 			break;
 		case CMD_DISCOVER_SVID:
-<<<<<<< HEAD
-			tcpm_ams_start(port, DISCOVER_SVIDS);
-			break;
-		case CMD_DISCOVER_MODES:
-			tcpm_ams_start(port, DISCOVER_MODES);
-			break;
-		case CMD_ENTER_MODE:
-			tcpm_ams_start(port, DFP_TO_UFP_ENTER_MODE);
-			break;
-		case CMD_EXIT_MODE:
-			tcpm_ams_start(port, DFP_TO_UFP_EXIT_MODE);
-=======
 			port->ams = DISCOVER_SVIDS;
 			break;
 		case CMD_DISCOVER_MODES:
@@ -1605,10 +1586,8 @@
 			break;
 		case CMD_EXIT_MODE:
 			port->ams = DFP_TO_UFP_EXIT_MODE;
->>>>>>> cd4220d2
 			break;
 		case CMD_ATTENTION:
-			tcpm_ams_start(port, ATTENTION);
 			/* Attention command does not have response */
 			*adev_action = ADEV_ATTENTION;
 			return 0;
