/*
 *  eeepc-laptop.c - Asus Eee PC extras
 *
 *  Based on asus_acpi.c as patched for the Eee PC by Asus:
 *  ftp://ftp.asus.com/pub/ASUS/EeePC/701/ASUS_ACPI_071126.rar
 *  Based on eee.c from eeepc-linux
 *
 *  This program is free software; you can redistribute it and/or modify
 *  it under the terms of the GNU General Public License as published by
 *  the Free Software Foundation; either version 2 of the License, or
 *  (at your option) any later version.
 *
 *  This program is distributed in the hope that it will be useful,
 *  but WITHOUT ANY WARRANTY; without even the implied warranty of
 *  MERCHANTABILITY or FITNESS FOR A PARTICULAR PURPOSE.  See the
 *  GNU General Public License for more details.
 */

#define pr_fmt(fmt) KBUILD_MODNAME ": " fmt

#include <linux/kernel.h>
#include <linux/module.h>
#include <linux/init.h>
#include <linux/types.h>
#include <linux/platform_device.h>
#include <linux/backlight.h>
#include <linux/fb.h>
#include <linux/hwmon.h>
#include <linux/hwmon-sysfs.h>
#include <linux/slab.h>
#include <acpi/acpi_drivers.h>
#include <acpi/acpi_bus.h>
#include <linux/uaccess.h>
#include <linux/input.h>
#include <linux/input/sparse-keymap.h>
#include <linux/rfkill.h>
#include <linux/pci.h>
#include <linux/pci_hotplug.h>
#include <linux/leds.h>
#include <linux/dmi.h>

#define EEEPC_LAPTOP_VERSION	"0.1"
#define EEEPC_LAPTOP_NAME	"Eee PC Hotkey Driver"
#define EEEPC_LAPTOP_FILE	"eeepc"

#define EEEPC_ACPI_CLASS	"hotkey"
#define EEEPC_ACPI_DEVICE_NAME	"Hotkey"
#define EEEPC_ACPI_HID		"ASUS010"

MODULE_AUTHOR("Corentin Chary, Eric Cooper");
MODULE_DESCRIPTION(EEEPC_LAPTOP_NAME);
MODULE_LICENSE("GPL");

static bool hotplug_disabled;

module_param(hotplug_disabled, bool, 0444);
MODULE_PARM_DESC(hotplug_disabled,
		 "Disable hotplug for wireless device. "
		 "If your laptop need that, please report to "
		 "acpi4asus-user@lists.sourceforge.net.");

/*
 * Definitions for Asus EeePC
 */
#define NOTIFY_BRN_MIN	0x20
#define NOTIFY_BRN_MAX	0x2f

enum {
	DISABLE_ASL_WLAN = 0x0001,
	DISABLE_ASL_BLUETOOTH = 0x0002,
	DISABLE_ASL_IRDA = 0x0004,
	DISABLE_ASL_CAMERA = 0x0008,
	DISABLE_ASL_TV = 0x0010,
	DISABLE_ASL_GPS = 0x0020,
	DISABLE_ASL_DISPLAYSWITCH = 0x0040,
	DISABLE_ASL_MODEM = 0x0080,
	DISABLE_ASL_CARDREADER = 0x0100,
	DISABLE_ASL_3G = 0x0200,
	DISABLE_ASL_WIMAX = 0x0400,
	DISABLE_ASL_HWCF = 0x0800
};

enum {
	CM_ASL_WLAN = 0,
	CM_ASL_BLUETOOTH,
	CM_ASL_IRDA,
	CM_ASL_1394,
	CM_ASL_CAMERA,
	CM_ASL_TV,
	CM_ASL_GPS,
	CM_ASL_DVDROM,
	CM_ASL_DISPLAYSWITCH,
	CM_ASL_PANELBRIGHT,
	CM_ASL_BIOSFLASH,
	CM_ASL_ACPIFLASH,
	CM_ASL_CPUFV,
	CM_ASL_CPUTEMPERATURE,
	CM_ASL_FANCPU,
	CM_ASL_FANCHASSIS,
	CM_ASL_USBPORT1,
	CM_ASL_USBPORT2,
	CM_ASL_USBPORT3,
	CM_ASL_MODEM,
	CM_ASL_CARDREADER,
	CM_ASL_3G,
	CM_ASL_WIMAX,
	CM_ASL_HWCF,
	CM_ASL_LID,
	CM_ASL_TYPE,
	CM_ASL_PANELPOWER,	/*P901*/
	CM_ASL_TPD
};

static const char *cm_getv[] = {
	"WLDG", "BTHG", NULL, NULL,
	"CAMG", NULL, NULL, NULL,
	NULL, "PBLG", NULL, NULL,
	"CFVG", NULL, NULL, NULL,
	"USBG", NULL, NULL, "MODG",
	"CRDG", "M3GG", "WIMG", "HWCF",
	"LIDG",	"TYPE", "PBPG",	"TPDG"
};

static const char *cm_setv[] = {
	"WLDS", "BTHS", NULL, NULL,
	"CAMS", NULL, NULL, NULL,
	"SDSP", "PBLS", "HDPS", NULL,
	"CFVS", NULL, NULL, NULL,
	"USBG", NULL, NULL, "MODS",
	"CRDS", "M3GS", "WIMS", NULL,
	NULL, NULL, "PBPS", "TPDS"
};

static const struct key_entry eeepc_keymap[] = {
	{ KE_KEY, 0x10, { KEY_WLAN } },
	{ KE_KEY, 0x11, { KEY_WLAN } },
	{ KE_KEY, 0x12, { KEY_PROG1 } },
	{ KE_KEY, 0x13, { KEY_MUTE } },
	{ KE_KEY, 0x14, { KEY_VOLUMEDOWN } },
	{ KE_KEY, 0x15, { KEY_VOLUMEUP } },
	{ KE_KEY, 0x16, { KEY_DISPLAY_OFF } },
	{ KE_KEY, 0x1a, { KEY_COFFEE } },
	{ KE_KEY, 0x1b, { KEY_ZOOM } },
	{ KE_KEY, 0x1c, { KEY_PROG2 } },
	{ KE_KEY, 0x1d, { KEY_PROG3 } },
	{ KE_KEY, NOTIFY_BRN_MIN, { KEY_BRIGHTNESSDOWN } },
	{ KE_KEY, NOTIFY_BRN_MAX, { KEY_BRIGHTNESSUP } },
	{ KE_KEY, 0x30, { KEY_SWITCHVIDEOMODE } },
	{ KE_KEY, 0x31, { KEY_SWITCHVIDEOMODE } },
	{ KE_KEY, 0x32, { KEY_SWITCHVIDEOMODE } },
	{ KE_KEY, 0x37, { KEY_F13 } }, /* Disable Touchpad */
	{ KE_KEY, 0x38, { KEY_F14 } },
	{ KE_END, 0 },
};

/*
 * This is the main structure, we can use it to store useful information
 */
struct eeepc_laptop {
	acpi_handle handle;		/* the handle of the acpi device */
	u32 cm_supported;		/* the control methods supported
					   by this BIOS */
	bool cpufv_disabled;
	bool hotplug_disabled;
	u16 event_count[128];		/* count for each event */

	struct platform_device *platform_device;
	struct acpi_device *device;		/* the device we are in */
	struct device *hwmon_device;
	struct backlight_device *backlight_device;

	struct input_dev *inputdev;

	struct rfkill *wlan_rfkill;
	struct rfkill *bluetooth_rfkill;
	struct rfkill *wwan3g_rfkill;
	struct rfkill *wimax_rfkill;

	struct hotplug_slot *hotplug_slot;
	struct mutex hotplug_lock;

	struct led_classdev tpd_led;
	int tpd_led_wk;
	struct workqueue_struct *led_workqueue;
	struct work_struct tpd_led_work;
};

/*
 * ACPI Helpers
 */
static int write_acpi_int(acpi_handle handle, const char *method, int val)
{
	struct acpi_object_list params;
	union acpi_object in_obj;
	acpi_status status;

	params.count = 1;
	params.pointer = &in_obj;
	in_obj.type = ACPI_TYPE_INTEGER;
	in_obj.integer.value = val;

	status = acpi_evaluate_object(handle, (char *)method, &params, NULL);
	return (status == AE_OK ? 0 : -1);
}

static int read_acpi_int(acpi_handle handle, const char *method, int *val)
{
	acpi_status status;
	unsigned long long result;

	status = acpi_evaluate_integer(handle, (char *)method, NULL, &result);
	if (ACPI_FAILURE(status)) {
		*val = -1;
		return -1;
	} else {
		*val = result;
		return 0;
	}
}

static int set_acpi(struct eeepc_laptop *eeepc, int cm, int value)
{
	const char *method = cm_setv[cm];

	if (method == NULL)
		return -ENODEV;
	if ((eeepc->cm_supported & (0x1 << cm)) == 0)
		return -ENODEV;

	if (write_acpi_int(eeepc->handle, method, value))
		pr_warn("Error writing %s\n", method);
	return 0;
}

static int get_acpi(struct eeepc_laptop *eeepc, int cm)
{
	const char *method = cm_getv[cm];
	int value;

	if (method == NULL)
		return -ENODEV;
	if ((eeepc->cm_supported & (0x1 << cm)) == 0)
		return -ENODEV;

	if (read_acpi_int(eeepc->handle, method, &value))
		pr_warn("Error reading %s\n", method);
	return value;
}

static int acpi_setter_handle(struct eeepc_laptop *eeepc, int cm,
			      acpi_handle *handle)
{
	const char *method = cm_setv[cm];
	acpi_status status;

	if (method == NULL)
		return -ENODEV;
	if ((eeepc->cm_supported & (0x1 << cm)) == 0)
		return -ENODEV;

	status = acpi_get_handle(eeepc->handle, (char *)method,
				 handle);
	if (status != AE_OK) {
		pr_warn("Error finding %s\n", method);
		return -ENODEV;
	}
	return 0;
}


/*
 * Sys helpers
 */
static int parse_arg(const char *buf, unsigned long count, int *val)
{
	if (!count)
		return 0;
	if (sscanf(buf, "%i", val) != 1)
		return -EINVAL;
	return count;
}

static ssize_t store_sys_acpi(struct device *dev, int cm,
			      const char *buf, size_t count)
{
	struct eeepc_laptop *eeepc = dev_get_drvdata(dev);
	int rv, value;

	rv = parse_arg(buf, count, &value);
	if (rv > 0)
		value = set_acpi(eeepc, cm, value);
	if (value < 0)
		return -EIO;
	return rv;
}

static ssize_t show_sys_acpi(struct device *dev, int cm, char *buf)
{
	struct eeepc_laptop *eeepc = dev_get_drvdata(dev);
	int value = get_acpi(eeepc, cm);

	if (value < 0)
		return -EIO;
	return sprintf(buf, "%d\n", value);
}

#define EEEPC_CREATE_DEVICE_ATTR(_name, _mode, _cm)			\
	static ssize_t show_##_name(struct device *dev,			\
				    struct device_attribute *attr,	\
				    char *buf)				\
	{								\
		return show_sys_acpi(dev, _cm, buf);			\
	}								\
	static ssize_t store_##_name(struct device *dev,		\
				     struct device_attribute *attr,	\
				     const char *buf, size_t count)	\
	{								\
		return store_sys_acpi(dev, _cm, buf, count);		\
	}								\
	static struct device_attribute dev_attr_##_name = {		\
		.attr = {						\
			.name = __stringify(_name),			\
			.mode = _mode },				\
		.show   = show_##_name,					\
		.store  = store_##_name,				\
	}

EEEPC_CREATE_DEVICE_ATTR(camera, 0644, CM_ASL_CAMERA);
EEEPC_CREATE_DEVICE_ATTR(cardr, 0644, CM_ASL_CARDREADER);
EEEPC_CREATE_DEVICE_ATTR(disp, 0200, CM_ASL_DISPLAYSWITCH);

struct eeepc_cpufv {
	int num;
	int cur;
};

static int get_cpufv(struct eeepc_laptop *eeepc, struct eeepc_cpufv *c)
{
	c->cur = get_acpi(eeepc, CM_ASL_CPUFV);
	c->num = (c->cur >> 8) & 0xff;
	c->cur &= 0xff;
	if (c->cur < 0 || c->num <= 0 || c->num > 12)
		return -ENODEV;
	return 0;
}

static ssize_t show_available_cpufv(struct device *dev,
				    struct device_attribute *attr,
				    char *buf)
{
	struct eeepc_laptop *eeepc = dev_get_drvdata(dev);
	struct eeepc_cpufv c;
	int i;
	ssize_t len = 0;

	if (get_cpufv(eeepc, &c))
		return -ENODEV;
	for (i = 0; i < c.num; i++)
		len += sprintf(buf + len, "%d ", i);
	len += sprintf(buf + len, "\n");
	return len;
}

static ssize_t show_cpufv(struct device *dev,
			  struct device_attribute *attr,
			  char *buf)
{
	struct eeepc_laptop *eeepc = dev_get_drvdata(dev);
	struct eeepc_cpufv c;

	if (get_cpufv(eeepc, &c))
		return -ENODEV;
	return sprintf(buf, "%#x\n", (c.num << 8) | c.cur);
}

static ssize_t store_cpufv(struct device *dev,
			   struct device_attribute *attr,
			   const char *buf, size_t count)
{
	struct eeepc_laptop *eeepc = dev_get_drvdata(dev);
	struct eeepc_cpufv c;
	int rv, value;

	if (eeepc->cpufv_disabled)
		return -EPERM;
	if (get_cpufv(eeepc, &c))
		return -ENODEV;
	rv = parse_arg(buf, count, &value);
	if (rv < 0)
		return rv;
	if (!rv || value < 0 || value >= c.num)
		return -EINVAL;
	set_acpi(eeepc, CM_ASL_CPUFV, value);
	return rv;
}

static ssize_t show_cpufv_disabled(struct device *dev,
			  struct device_attribute *attr,
			  char *buf)
{
	struct eeepc_laptop *eeepc = dev_get_drvdata(dev);

	return sprintf(buf, "%d\n", eeepc->cpufv_disabled);
}

static ssize_t store_cpufv_disabled(struct device *dev,
			   struct device_attribute *attr,
			   const char *buf, size_t count)
{
	struct eeepc_laptop *eeepc = dev_get_drvdata(dev);
	int rv, value;

	rv = parse_arg(buf, count, &value);
	if (rv < 0)
		return rv;

	switch (value) {
	case 0:
		if (eeepc->cpufv_disabled)
			pr_warn("cpufv enabled (not officially supported "
				"on this model)\n");
		eeepc->cpufv_disabled = false;
		return rv;
	case 1:
		return -EPERM;
	default:
		return -EINVAL;
	}
}


static struct device_attribute dev_attr_cpufv = {
	.attr = {
		.name = "cpufv",
		.mode = 0644 },
	.show   = show_cpufv,
	.store  = store_cpufv
};

static struct device_attribute dev_attr_available_cpufv = {
	.attr = {
		.name = "available_cpufv",
		.mode = 0444 },
	.show   = show_available_cpufv
};

static struct device_attribute dev_attr_cpufv_disabled = {
	.attr = {
		.name = "cpufv_disabled",
		.mode = 0644 },
	.show   = show_cpufv_disabled,
	.store  = store_cpufv_disabled
};


static struct attribute *platform_attributes[] = {
	&dev_attr_camera.attr,
	&dev_attr_cardr.attr,
	&dev_attr_disp.attr,
	&dev_attr_cpufv.attr,
	&dev_attr_available_cpufv.attr,
	&dev_attr_cpufv_disabled.attr,
	NULL
};

static struct attribute_group platform_attribute_group = {
	.attrs = platform_attributes
};

static int eeepc_platform_init(struct eeepc_laptop *eeepc)
{
	int result;

	eeepc->platform_device = platform_device_alloc(EEEPC_LAPTOP_FILE, -1);
	if (!eeepc->platform_device)
		return -ENOMEM;
	platform_set_drvdata(eeepc->platform_device, eeepc);

	result = platform_device_add(eeepc->platform_device);
	if (result)
		goto fail_platform_device;

	result = sysfs_create_group(&eeepc->platform_device->dev.kobj,
				    &platform_attribute_group);
	if (result)
		goto fail_sysfs;
	return 0;

fail_sysfs:
	platform_device_del(eeepc->platform_device);
fail_platform_device:
	platform_device_put(eeepc->platform_device);
	return result;
}

static void eeepc_platform_exit(struct eeepc_laptop *eeepc)
{
	sysfs_remove_group(&eeepc->platform_device->dev.kobj,
			   &platform_attribute_group);
	platform_device_unregister(eeepc->platform_device);
}

/*
 * LEDs
 */
/*
 * These functions actually update the LED's, and are called from a
 * workqueue. By doing this as separate work rather than when the LED
 * subsystem asks, we avoid messing with the Asus ACPI stuff during a
 * potentially bad time, such as a timer interrupt.
 */
static void tpd_led_update(struct work_struct *work)
 {
	struct eeepc_laptop *eeepc;

	eeepc = container_of(work, struct eeepc_laptop, tpd_led_work);

	set_acpi(eeepc, CM_ASL_TPD, eeepc->tpd_led_wk);
}

static void tpd_led_set(struct led_classdev *led_cdev,
			enum led_brightness value)
{
	struct eeepc_laptop *eeepc;

	eeepc = container_of(led_cdev, struct eeepc_laptop, tpd_led);

	eeepc->tpd_led_wk = (value > 0) ? 1 : 0;
	queue_work(eeepc->led_workqueue, &eeepc->tpd_led_work);
}

static enum led_brightness tpd_led_get(struct led_classdev *led_cdev)
{
	struct eeepc_laptop *eeepc;

	eeepc = container_of(led_cdev, struct eeepc_laptop, tpd_led);

	return get_acpi(eeepc, CM_ASL_TPD);
}

static int eeepc_led_init(struct eeepc_laptop *eeepc)
{
	int rv;

	if (get_acpi(eeepc, CM_ASL_TPD) == -ENODEV)
		return 0;

	eeepc->led_workqueue = create_singlethread_workqueue("led_workqueue");
	if (!eeepc->led_workqueue)
		return -ENOMEM;
	INIT_WORK(&eeepc->tpd_led_work, tpd_led_update);

	eeepc->tpd_led.name = "eeepc::touchpad";
	eeepc->tpd_led.brightness_set = tpd_led_set;
	if (get_acpi(eeepc, CM_ASL_TPD) >= 0) /* if method is available */
	  eeepc->tpd_led.brightness_get = tpd_led_get;
	eeepc->tpd_led.max_brightness = 1;

	rv = led_classdev_register(&eeepc->platform_device->dev,
				   &eeepc->tpd_led);
	if (rv) {
		destroy_workqueue(eeepc->led_workqueue);
		return rv;
	}

	return 0;
}

static void eeepc_led_exit(struct eeepc_laptop *eeepc)
{
	if (eeepc->tpd_led.dev)
		led_classdev_unregister(&eeepc->tpd_led);
	if (eeepc->led_workqueue)
		destroy_workqueue(eeepc->led_workqueue);
}


/*
 * PCI hotplug (for wlan rfkill)
 */
static bool eeepc_wlan_rfkill_blocked(struct eeepc_laptop *eeepc)
{
	if (get_acpi(eeepc, CM_ASL_WLAN) == 1)
		return false;
	return true;
}

static void eeepc_rfkill_hotplug(struct eeepc_laptop *eeepc, acpi_handle handle)
{
	struct pci_dev *port;
	struct pci_dev *dev;
	struct pci_bus *bus;
	bool blocked = eeepc_wlan_rfkill_blocked(eeepc);
	bool absent;
	u32 l;

	if (eeepc->wlan_rfkill)
		rfkill_set_sw_state(eeepc->wlan_rfkill, blocked);

	mutex_lock(&eeepc->hotplug_lock);

	if (eeepc->hotplug_slot) {
		port = acpi_get_pci_dev(handle);
		if (!port) {
			pr_warning("Unable to find port\n");
			goto out_unlock;
		}

		bus = port->subordinate;

		if (!bus) {
<<<<<<< HEAD
			pr_warning("Unable to find PCI bus?\n");
=======
			pr_warn("Unable to find PCI bus 1?\n");
>>>>>>> 56299378
			goto out_unlock;
		}

		if (pci_bus_read_config_dword(bus, 0, PCI_VENDOR_ID, &l)) {
			pr_err("Unable to read PCI config space?\n");
			goto out_unlock;
		}

		absent = (l == 0xffffffff);

		if (blocked != absent) {
			pr_warn("BIOS says wireless lan is %s, "
				"but the pci device is %s\n",
				blocked ? "blocked" : "unblocked",
				absent ? "absent" : "present");
			pr_warn("skipped wireless hotplug as probably "
				"inappropriate for this model\n");
			goto out_unlock;
		}

		if (!blocked) {
			dev = pci_get_slot(bus, 0);
			if (dev) {
				/* Device already present */
				pci_dev_put(dev);
				goto out_unlock;
			}
			dev = pci_scan_single_device(bus, 0);
			if (dev) {
				pci_bus_assign_resources(bus);
				if (pci_bus_add_device(dev))
					pr_err("Unable to hotplug wifi\n");
			}
		} else {
			dev = pci_get_slot(bus, 0);
			if (dev) {
				pci_remove_bus_device(dev);
				pci_dev_put(dev);
			}
		}
	}

out_unlock:
	mutex_unlock(&eeepc->hotplug_lock);
}

static void eeepc_rfkill_hotplug_update(struct eeepc_laptop *eeepc, char *node)
{
	acpi_status status = AE_OK;
	acpi_handle handle;

	status = acpi_get_handle(NULL, node, &handle);

	if (ACPI_SUCCESS(status))
		eeepc_rfkill_hotplug(eeepc, handle);
}

static void eeepc_rfkill_notify(acpi_handle handle, u32 event, void *data)
{
	struct eeepc_laptop *eeepc = data;

	if (event != ACPI_NOTIFY_BUS_CHECK)
		return;

	eeepc_rfkill_hotplug(eeepc, handle);
}

static int eeepc_register_rfkill_notifier(struct eeepc_laptop *eeepc,
					  char *node)
{
	acpi_status status;
	acpi_handle handle;

	status = acpi_get_handle(NULL, node, &handle);

	if (ACPI_SUCCESS(status)) {
		status = acpi_install_notify_handler(handle,
						     ACPI_SYSTEM_NOTIFY,
						     eeepc_rfkill_notify,
						     eeepc);
		if (ACPI_FAILURE(status))
<<<<<<< HEAD
			pr_warning("Failed to register notify on %s\n", node);
=======
			pr_warn("Failed to register notify on %s\n", node);

>>>>>>> 56299378
		/*
		 * Refresh pci hotplug in case the rfkill state was
		 * changed during setup.
		 */
		eeepc_rfkill_hotplug(eeepc, handle);
	} else
		return -ENODEV;

	return 0;
}

static void eeepc_unregister_rfkill_notifier(struct eeepc_laptop *eeepc,
					     char *node)
{
	acpi_status status = AE_OK;
	acpi_handle handle;

	status = acpi_get_handle(NULL, node, &handle);

	if (ACPI_SUCCESS(status)) {
		status = acpi_remove_notify_handler(handle,
						     ACPI_SYSTEM_NOTIFY,
						     eeepc_rfkill_notify);
		if (ACPI_FAILURE(status))
			pr_err("Error removing rfkill notify handler %s\n",
				node);
			/*
			 * Refresh pci hotplug in case the rfkill
			 * state was changed after
			 * eeepc_unregister_rfkill_notifier()
			 */
		eeepc_rfkill_hotplug(eeepc, handle);
	}
}

static int eeepc_get_adapter_status(struct hotplug_slot *hotplug_slot,
				    u8 *value)
{
	struct eeepc_laptop *eeepc = hotplug_slot->private;
	int val = get_acpi(eeepc, CM_ASL_WLAN);

	if (val == 1 || val == 0)
		*value = val;
	else
		return -EINVAL;

	return 0;
}

static void eeepc_cleanup_pci_hotplug(struct hotplug_slot *hotplug_slot)
{
	kfree(hotplug_slot->info);
	kfree(hotplug_slot);
}

static struct hotplug_slot_ops eeepc_hotplug_slot_ops = {
	.owner = THIS_MODULE,
	.get_adapter_status = eeepc_get_adapter_status,
	.get_power_status = eeepc_get_adapter_status,
};

static int eeepc_setup_pci_hotplug(struct eeepc_laptop *eeepc)
{
	int ret = -ENOMEM;
	struct pci_bus *bus = pci_find_bus(0, 1);

	if (!bus) {
		pr_err("Unable to find wifi PCI bus\n");
		return -ENODEV;
	}

	eeepc->hotplug_slot = kzalloc(sizeof(struct hotplug_slot), GFP_KERNEL);
	if (!eeepc->hotplug_slot)
		goto error_slot;

	eeepc->hotplug_slot->info = kzalloc(sizeof(struct hotplug_slot_info),
					    GFP_KERNEL);
	if (!eeepc->hotplug_slot->info)
		goto error_info;

	eeepc->hotplug_slot->private = eeepc;
	eeepc->hotplug_slot->release = &eeepc_cleanup_pci_hotplug;
	eeepc->hotplug_slot->ops = &eeepc_hotplug_slot_ops;
	eeepc_get_adapter_status(eeepc->hotplug_slot,
				 &eeepc->hotplug_slot->info->adapter_status);

	ret = pci_hp_register(eeepc->hotplug_slot, bus, 0, "eeepc-wifi");
	if (ret) {
		pr_err("Unable to register hotplug slot - %d\n", ret);
		goto error_register;
	}

	return 0;

error_register:
	kfree(eeepc->hotplug_slot->info);
error_info:
	kfree(eeepc->hotplug_slot);
	eeepc->hotplug_slot = NULL;
error_slot:
	return ret;
}

/*
 * Rfkill devices
 */
static int eeepc_rfkill_set(void *data, bool blocked)
{
	acpi_handle handle = data;

	return write_acpi_int(handle, NULL, !blocked);
}

static const struct rfkill_ops eeepc_rfkill_ops = {
	.set_block = eeepc_rfkill_set,
};

static int eeepc_new_rfkill(struct eeepc_laptop *eeepc,
			    struct rfkill **rfkill,
			    const char *name,
			    enum rfkill_type type, int cm)
{
	acpi_handle handle;
	int result;

	result = acpi_setter_handle(eeepc, cm, &handle);
	if (result < 0)
		return result;

	*rfkill = rfkill_alloc(name, &eeepc->platform_device->dev, type,
			       &eeepc_rfkill_ops, handle);

	if (!*rfkill)
		return -EINVAL;

	rfkill_init_sw_state(*rfkill, get_acpi(eeepc, cm) != 1);
	result = rfkill_register(*rfkill);
	if (result) {
		rfkill_destroy(*rfkill);
		*rfkill = NULL;
		return result;
	}
	return 0;
}

static void eeepc_rfkill_exit(struct eeepc_laptop *eeepc)
{
	eeepc_unregister_rfkill_notifier(eeepc, "\\_SB.PCI0.P0P5");
	eeepc_unregister_rfkill_notifier(eeepc, "\\_SB.PCI0.P0P6");
	eeepc_unregister_rfkill_notifier(eeepc, "\\_SB.PCI0.P0P7");
	if (eeepc->wlan_rfkill) {
		rfkill_unregister(eeepc->wlan_rfkill);
		rfkill_destroy(eeepc->wlan_rfkill);
		eeepc->wlan_rfkill = NULL;
	}

	if (eeepc->hotplug_slot)
		pci_hp_deregister(eeepc->hotplug_slot);

	if (eeepc->bluetooth_rfkill) {
		rfkill_unregister(eeepc->bluetooth_rfkill);
		rfkill_destroy(eeepc->bluetooth_rfkill);
		eeepc->bluetooth_rfkill = NULL;
	}
	if (eeepc->wwan3g_rfkill) {
		rfkill_unregister(eeepc->wwan3g_rfkill);
		rfkill_destroy(eeepc->wwan3g_rfkill);
		eeepc->wwan3g_rfkill = NULL;
	}
	if (eeepc->wimax_rfkill) {
		rfkill_unregister(eeepc->wimax_rfkill);
		rfkill_destroy(eeepc->wimax_rfkill);
		eeepc->wimax_rfkill = NULL;
	}
}

static int eeepc_rfkill_init(struct eeepc_laptop *eeepc)
{
	int result = 0;

	mutex_init(&eeepc->hotplug_lock);

	result = eeepc_new_rfkill(eeepc, &eeepc->wlan_rfkill,
				  "eeepc-wlan", RFKILL_TYPE_WLAN,
				  CM_ASL_WLAN);

	if (result && result != -ENODEV)
		goto exit;

	result = eeepc_new_rfkill(eeepc, &eeepc->bluetooth_rfkill,
				  "eeepc-bluetooth", RFKILL_TYPE_BLUETOOTH,
				  CM_ASL_BLUETOOTH);

	if (result && result != -ENODEV)
		goto exit;

	result = eeepc_new_rfkill(eeepc, &eeepc->wwan3g_rfkill,
				  "eeepc-wwan3g", RFKILL_TYPE_WWAN,
				  CM_ASL_3G);

	if (result && result != -ENODEV)
		goto exit;

	result = eeepc_new_rfkill(eeepc, &eeepc->wimax_rfkill,
				  "eeepc-wimax", RFKILL_TYPE_WIMAX,
				  CM_ASL_WIMAX);

	if (result && result != -ENODEV)
		goto exit;

	if (eeepc->hotplug_disabled)
		return 0;

	result = eeepc_setup_pci_hotplug(eeepc);
	/*
	 * If we get -EBUSY then something else is handling the PCI hotplug -
	 * don't fail in this case
	 */
	if (result == -EBUSY)
		result = 0;

	eeepc_register_rfkill_notifier(eeepc, "\\_SB.PCI0.P0P5");
	eeepc_register_rfkill_notifier(eeepc, "\\_SB.PCI0.P0P6");
	eeepc_register_rfkill_notifier(eeepc, "\\_SB.PCI0.P0P7");

exit:
	if (result && result != -ENODEV)
		eeepc_rfkill_exit(eeepc);
	return result;
}

/*
 * Platform driver - hibernate/resume callbacks
 */
static int eeepc_hotk_thaw(struct device *device)
{
	struct eeepc_laptop *eeepc = dev_get_drvdata(device);

	if (eeepc->wlan_rfkill) {
		bool wlan;

		/*
		 * Work around bios bug - acpi _PTS turns off the wireless led
		 * during suspend.  Normally it restores it on resume, but
		 * we should kick it ourselves in case hibernation is aborted.
		 */
		wlan = get_acpi(eeepc, CM_ASL_WLAN);
		set_acpi(eeepc, CM_ASL_WLAN, wlan);
	}

	return 0;
}

static int eeepc_hotk_restore(struct device *device)
{
	struct eeepc_laptop *eeepc = dev_get_drvdata(device);

	/* Refresh both wlan rfkill state and pci hotplug */
	if (eeepc->wlan_rfkill) {
		eeepc_rfkill_hotplug_update(eeepc, "\\_SB.PCI0.P0P5");
		eeepc_rfkill_hotplug_update(eeepc, "\\_SB.PCI0.P0P6");
		eeepc_rfkill_hotplug_update(eeepc, "\\_SB.PCI0.P0P7");
	}

	if (eeepc->bluetooth_rfkill)
		rfkill_set_sw_state(eeepc->bluetooth_rfkill,
				    get_acpi(eeepc, CM_ASL_BLUETOOTH) != 1);
	if (eeepc->wwan3g_rfkill)
		rfkill_set_sw_state(eeepc->wwan3g_rfkill,
				    get_acpi(eeepc, CM_ASL_3G) != 1);
	if (eeepc->wimax_rfkill)
		rfkill_set_sw_state(eeepc->wimax_rfkill,
				    get_acpi(eeepc, CM_ASL_WIMAX) != 1);

	return 0;
}

static const struct dev_pm_ops eeepc_pm_ops = {
	.thaw = eeepc_hotk_thaw,
	.restore = eeepc_hotk_restore,
};

static struct platform_driver platform_driver = {
	.driver = {
		.name = EEEPC_LAPTOP_FILE,
		.owner = THIS_MODULE,
		.pm = &eeepc_pm_ops,
	}
};

/*
 * Hwmon device
 */

#define EEEPC_EC_SC00      0x61
#define EEEPC_EC_FAN_PWM   (EEEPC_EC_SC00 + 2) /* Fan PWM duty cycle (%) */
#define EEEPC_EC_FAN_HRPM  (EEEPC_EC_SC00 + 5) /* High byte, fan speed (RPM) */
#define EEEPC_EC_FAN_LRPM  (EEEPC_EC_SC00 + 6) /* Low byte, fan speed (RPM) */

#define EEEPC_EC_SFB0      0xD0
#define EEEPC_EC_FAN_CTRL  (EEEPC_EC_SFB0 + 3) /* Byte containing SF25  */

static int eeepc_get_fan_pwm(void)
{
	u8 value = 0;

	ec_read(EEEPC_EC_FAN_PWM, &value);
	return value * 255 / 100;
}

static void eeepc_set_fan_pwm(int value)
{
	value = SENSORS_LIMIT(value, 0, 255);
	value = value * 100 / 255;
	ec_write(EEEPC_EC_FAN_PWM, value);
}

static int eeepc_get_fan_rpm(void)
{
	u8 high = 0;
	u8 low = 0;

	ec_read(EEEPC_EC_FAN_HRPM, &high);
	ec_read(EEEPC_EC_FAN_LRPM, &low);
	return high << 8 | low;
}

static int eeepc_get_fan_ctrl(void)
{
	u8 value = 0;

	ec_read(EEEPC_EC_FAN_CTRL, &value);
	if (value & 0x02)
		return 1; /* manual */
	else
		return 2; /* automatic */
}

static void eeepc_set_fan_ctrl(int manual)
{
	u8 value = 0;

	ec_read(EEEPC_EC_FAN_CTRL, &value);
	if (manual == 1)
		value |= 0x02;
	else
		value &= ~0x02;
	ec_write(EEEPC_EC_FAN_CTRL, value);
}

static ssize_t store_sys_hwmon(void (*set)(int), const char *buf, size_t count)
{
	int rv, value;

	rv = parse_arg(buf, count, &value);
	if (rv > 0)
		set(value);
	return rv;
}

static ssize_t show_sys_hwmon(int (*get)(void), char *buf)
{
	return sprintf(buf, "%d\n", get());
}

#define EEEPC_CREATE_SENSOR_ATTR(_name, _mode, _set, _get)		\
	static ssize_t show_##_name(struct device *dev,			\
				    struct device_attribute *attr,	\
				    char *buf)				\
	{								\
		return show_sys_hwmon(_set, buf);			\
	}								\
	static ssize_t store_##_name(struct device *dev,		\
				     struct device_attribute *attr,	\
				     const char *buf, size_t count)	\
	{								\
		return store_sys_hwmon(_get, buf, count);		\
	}								\
	static SENSOR_DEVICE_ATTR(_name, _mode, show_##_name, store_##_name, 0);

EEEPC_CREATE_SENSOR_ATTR(fan1_input, S_IRUGO, eeepc_get_fan_rpm, NULL);
EEEPC_CREATE_SENSOR_ATTR(pwm1, S_IRUGO | S_IWUSR,
			 eeepc_get_fan_pwm, eeepc_set_fan_pwm);
EEEPC_CREATE_SENSOR_ATTR(pwm1_enable, S_IRUGO | S_IWUSR,
			 eeepc_get_fan_ctrl, eeepc_set_fan_ctrl);

static ssize_t
show_name(struct device *dev, struct device_attribute *attr, char *buf)
{
	return sprintf(buf, "eeepc\n");
}
static SENSOR_DEVICE_ATTR(name, S_IRUGO, show_name, NULL, 0);

static struct attribute *hwmon_attributes[] = {
	&sensor_dev_attr_pwm1.dev_attr.attr,
	&sensor_dev_attr_fan1_input.dev_attr.attr,
	&sensor_dev_attr_pwm1_enable.dev_attr.attr,
	&sensor_dev_attr_name.dev_attr.attr,
	NULL
};

static struct attribute_group hwmon_attribute_group = {
	.attrs = hwmon_attributes
};

static void eeepc_hwmon_exit(struct eeepc_laptop *eeepc)
{
	struct device *hwmon;

	hwmon = eeepc->hwmon_device;
	if (!hwmon)
		return;
	sysfs_remove_group(&hwmon->kobj,
			   &hwmon_attribute_group);
	hwmon_device_unregister(hwmon);
	eeepc->hwmon_device = NULL;
}

static int eeepc_hwmon_init(struct eeepc_laptop *eeepc)
{
	struct device *hwmon;
	int result;

	hwmon = hwmon_device_register(&eeepc->platform_device->dev);
	if (IS_ERR(hwmon)) {
		pr_err("Could not register eeepc hwmon device\n");
		eeepc->hwmon_device = NULL;
		return PTR_ERR(hwmon);
	}
	eeepc->hwmon_device = hwmon;
	result = sysfs_create_group(&hwmon->kobj,
				    &hwmon_attribute_group);
	if (result)
		eeepc_hwmon_exit(eeepc);
	return result;
}

/*
 * Backlight device
 */
static int read_brightness(struct backlight_device *bd)
{
	struct eeepc_laptop *eeepc = bl_get_data(bd);

	return get_acpi(eeepc, CM_ASL_PANELBRIGHT);
}

static int set_brightness(struct backlight_device *bd, int value)
{
	struct eeepc_laptop *eeepc = bl_get_data(bd);

	return set_acpi(eeepc, CM_ASL_PANELBRIGHT, value);
}

static int update_bl_status(struct backlight_device *bd)
{
	return set_brightness(bd, bd->props.brightness);
}

static const struct backlight_ops eeepcbl_ops = {
	.get_brightness = read_brightness,
	.update_status = update_bl_status,
};

static int eeepc_backlight_notify(struct eeepc_laptop *eeepc)
{
	struct backlight_device *bd = eeepc->backlight_device;
	int old = bd->props.brightness;

	backlight_force_update(bd, BACKLIGHT_UPDATE_HOTKEY);

	return old;
}

static int eeepc_backlight_init(struct eeepc_laptop *eeepc)
{
	struct backlight_properties props;
	struct backlight_device *bd;

	memset(&props, 0, sizeof(struct backlight_properties));
	props.type = BACKLIGHT_PLATFORM;
	props.max_brightness = 15;
	bd = backlight_device_register(EEEPC_LAPTOP_FILE,
				       &eeepc->platform_device->dev, eeepc,
				       &eeepcbl_ops, &props);
	if (IS_ERR(bd)) {
		pr_err("Could not register eeepc backlight device\n");
		eeepc->backlight_device = NULL;
		return PTR_ERR(bd);
	}
	eeepc->backlight_device = bd;
	bd->props.brightness = read_brightness(bd);
	bd->props.power = FB_BLANK_UNBLANK;
	backlight_update_status(bd);
	return 0;
}

static void eeepc_backlight_exit(struct eeepc_laptop *eeepc)
{
	if (eeepc->backlight_device)
		backlight_device_unregister(eeepc->backlight_device);
	eeepc->backlight_device = NULL;
}


/*
 * Input device (i.e. hotkeys)
 */
static int eeepc_input_init(struct eeepc_laptop *eeepc)
{
	struct input_dev *input;
	int error;

	input = input_allocate_device();
	if (!input) {
		pr_info("Unable to allocate input device\n");
		return -ENOMEM;
	}

	input->name = "Asus EeePC extra buttons";
	input->phys = EEEPC_LAPTOP_FILE "/input0";
	input->id.bustype = BUS_HOST;
	input->dev.parent = &eeepc->platform_device->dev;

	error = sparse_keymap_setup(input, eeepc_keymap, NULL);
	if (error) {
		pr_err("Unable to setup input device keymap\n");
		goto err_free_dev;
	}

	error = input_register_device(input);
	if (error) {
		pr_err("Unable to register input device\n");
		goto err_free_keymap;
	}

	eeepc->inputdev = input;
	return 0;

err_free_keymap:
	sparse_keymap_free(input);
err_free_dev:
	input_free_device(input);
	return error;
}

static void eeepc_input_exit(struct eeepc_laptop *eeepc)
{
	if (eeepc->inputdev) {
		sparse_keymap_free(eeepc->inputdev);
		input_unregister_device(eeepc->inputdev);
	}
	eeepc->inputdev = NULL;
}

/*
 * ACPI driver
 */
static void eeepc_acpi_notify(struct acpi_device *device, u32 event)
{
	struct eeepc_laptop *eeepc = acpi_driver_data(device);
	u16 count;

	if (event > ACPI_MAX_SYS_NOTIFY)
		return;
	count = eeepc->event_count[event % 128]++;
	acpi_bus_generate_proc_event(device, event, count);
	acpi_bus_generate_netlink_event(device->pnp.device_class,
					dev_name(&device->dev), event,
					count);

	/* Brightness events are special */
	if (event >= NOTIFY_BRN_MIN && event <= NOTIFY_BRN_MAX) {

		/* Ignore them completely if the acpi video driver is used */
		if (eeepc->backlight_device != NULL) {
			int old_brightness, new_brightness;

			/* Update the backlight device. */
			old_brightness = eeepc_backlight_notify(eeepc);

			/* Convert event to keypress (obsolescent hack) */
			new_brightness = event - NOTIFY_BRN_MIN;

			if (new_brightness < old_brightness) {
				event = NOTIFY_BRN_MIN; /* brightness down */
			} else if (new_brightness > old_brightness) {
				event = NOTIFY_BRN_MAX; /* brightness up */
			} else {
				/*
				* no change in brightness - already at min/max,
				* event will be desired value (or else ignored)
				*/
			}
			sparse_keymap_report_event(eeepc->inputdev, event,
						   1, true);
		}
	} else {
		/* Everything else is a bona-fide keypress event */
		sparse_keymap_report_event(eeepc->inputdev, event, 1, true);
	}
}

static void eeepc_dmi_check(struct eeepc_laptop *eeepc)
{
	const char *model;

	model = dmi_get_system_info(DMI_PRODUCT_NAME);
	if (!model)
		return;

	/*
	 * Blacklist for setting cpufv (cpu speed).
	 *
	 * EeePC 4G ("701") implements CFVS, but it is not supported
	 * by the pre-installed OS, and the original option to change it
	 * in the BIOS setup screen was removed in later versions.
	 *
	 * Judging by the lack of "Super Hybrid Engine" on Asus product pages,
	 * this applies to all "701" models (4G/4G Surf/2G Surf).
	 *
	 * So Asus made a deliberate decision not to support it on this model.
	 * We have several reports that using it can cause the system to hang
	 *
	 * The hang has also been reported on a "702" (Model name "8G"?).
	 *
	 * We avoid dmi_check_system() / dmi_match(), because they use
	 * substring matching.  We don't want to affect the "701SD"
	 * and "701SDX" models, because they do support S.H.E.
	 */
	if (strcmp(model, "701") == 0 || strcmp(model, "702") == 0) {
		eeepc->cpufv_disabled = true;
		pr_info("model %s does not officially support setting cpu "
			"speed\n", model);
		pr_info("cpufv disabled to avoid instability\n");
	}

	/*
	 * Blacklist for wlan hotplug
	 *
	 * Eeepc 1005HA doesn't work like others models and don't need the
	 * hotplug code. In fact, current hotplug code seems to unplug another
	 * device...
	 */
	if (strcmp(model, "1005HA") == 0 || strcmp(model, "1201N") == 0 ||
	    strcmp(model, "1005PE") == 0) {
		eeepc->hotplug_disabled = true;
		pr_info("wlan hotplug disabled\n");
	}
}

static void cmsg_quirk(struct eeepc_laptop *eeepc, int cm, const char *name)
{
	int dummy;

	/* Some BIOSes do not report cm although it is available.
	   Check if cm_getv[cm] works and, if yes, assume cm should be set. */
	if (!(eeepc->cm_supported & (1 << cm))
	    && !read_acpi_int(eeepc->handle, cm_getv[cm], &dummy)) {
		pr_info("%s (%x) not reported by BIOS,"
			" enabling anyway\n", name, 1 << cm);
		eeepc->cm_supported |= 1 << cm;
	}
}

static void cmsg_quirks(struct eeepc_laptop *eeepc)
{
	cmsg_quirk(eeepc, CM_ASL_LID, "LID");
	cmsg_quirk(eeepc, CM_ASL_TYPE, "TYPE");
	cmsg_quirk(eeepc, CM_ASL_PANELPOWER, "PANELPOWER");
	cmsg_quirk(eeepc, CM_ASL_TPD, "TPD");
}

static int __devinit eeepc_acpi_init(struct eeepc_laptop *eeepc)
{
	unsigned int init_flags;
	int result;

	result = acpi_bus_get_status(eeepc->device);
	if (result)
		return result;
	if (!eeepc->device->status.present) {
		pr_err("Hotkey device not present, aborting\n");
		return -ENODEV;
	}

	init_flags = DISABLE_ASL_WLAN | DISABLE_ASL_DISPLAYSWITCH;
	pr_notice("Hotkey init flags 0x%x\n", init_flags);

	if (write_acpi_int(eeepc->handle, "INIT", init_flags)) {
		pr_err("Hotkey initialization failed\n");
		return -ENODEV;
	}

	/* get control methods supported */
	if (read_acpi_int(eeepc->handle, "CMSG", &eeepc->cm_supported)) {
		pr_err("Get control methods supported failed\n");
		return -ENODEV;
	}
	cmsg_quirks(eeepc);
	pr_info("Get control methods supported: 0x%x\n", eeepc->cm_supported);

	return 0;
}

static void __devinit eeepc_enable_camera(struct eeepc_laptop *eeepc)
{
	/*
	 * If the following call to set_acpi() fails, it's because there's no
	 * camera so we can ignore the error.
	 */
	if (get_acpi(eeepc, CM_ASL_CAMERA) == 0)
		set_acpi(eeepc, CM_ASL_CAMERA, 1);
}

static bool eeepc_device_present;

static int __devinit eeepc_acpi_add(struct acpi_device *device)
{
	struct eeepc_laptop *eeepc;
	int result;

	pr_notice(EEEPC_LAPTOP_NAME "\n");
	eeepc = kzalloc(sizeof(struct eeepc_laptop), GFP_KERNEL);
	if (!eeepc)
		return -ENOMEM;
	eeepc->handle = device->handle;
	strcpy(acpi_device_name(device), EEEPC_ACPI_DEVICE_NAME);
	strcpy(acpi_device_class(device), EEEPC_ACPI_CLASS);
	device->driver_data = eeepc;
	eeepc->device = device;

	eeepc->hotplug_disabled = hotplug_disabled;

	eeepc_dmi_check(eeepc);

	result = eeepc_acpi_init(eeepc);
	if (result)
		goto fail_platform;
	eeepc_enable_camera(eeepc);

	/*
	 * Register the platform device first.  It is used as a parent for the
	 * sub-devices below.
	 *
	 * Note that if there are multiple instances of this ACPI device it
	 * will bail out, because the platform device is registered with a
	 * fixed name.  Of course it doesn't make sense to have more than one,
	 * and machine-specific scripts find the fixed name convenient.  But
	 * It's also good for us to exclude multiple instances because both
	 * our hwmon and our wlan rfkill subdevice use global ACPI objects
	 * (the EC and the wlan PCI slot respectively).
	 */
	result = eeepc_platform_init(eeepc);
	if (result)
		goto fail_platform;

	if (!acpi_video_backlight_support()) {
		result = eeepc_backlight_init(eeepc);
		if (result)
			goto fail_backlight;
	} else
		pr_info("Backlight controlled by ACPI video driver\n");

	result = eeepc_input_init(eeepc);
	if (result)
		goto fail_input;

	result = eeepc_hwmon_init(eeepc);
	if (result)
		goto fail_hwmon;

	result = eeepc_led_init(eeepc);
	if (result)
		goto fail_led;

	result = eeepc_rfkill_init(eeepc);
	if (result)
		goto fail_rfkill;

	eeepc_device_present = true;
	return 0;

fail_rfkill:
	eeepc_led_exit(eeepc);
fail_led:
	eeepc_hwmon_exit(eeepc);
fail_hwmon:
	eeepc_input_exit(eeepc);
fail_input:
	eeepc_backlight_exit(eeepc);
fail_backlight:
	eeepc_platform_exit(eeepc);
fail_platform:
	kfree(eeepc);

	return result;
}

static int eeepc_acpi_remove(struct acpi_device *device, int type)
{
	struct eeepc_laptop *eeepc = acpi_driver_data(device);

	eeepc_backlight_exit(eeepc);
	eeepc_rfkill_exit(eeepc);
	eeepc_input_exit(eeepc);
	eeepc_hwmon_exit(eeepc);
	eeepc_led_exit(eeepc);
	eeepc_platform_exit(eeepc);

	kfree(eeepc);
	return 0;
}


static const struct acpi_device_id eeepc_device_ids[] = {
	{EEEPC_ACPI_HID, 0},
	{"", 0},
};
MODULE_DEVICE_TABLE(acpi, eeepc_device_ids);

static struct acpi_driver eeepc_acpi_driver = {
	.name = EEEPC_LAPTOP_NAME,
	.class = EEEPC_ACPI_CLASS,
	.owner = THIS_MODULE,
	.ids = eeepc_device_ids,
	.flags = ACPI_DRIVER_ALL_NOTIFY_EVENTS,
	.ops = {
		.add = eeepc_acpi_add,
		.remove = eeepc_acpi_remove,
		.notify = eeepc_acpi_notify,
	},
};


static int __init eeepc_laptop_init(void)
{
	int result;

	result = platform_driver_register(&platform_driver);
	if (result < 0)
		return result;

	result = acpi_bus_register_driver(&eeepc_acpi_driver);
	if (result < 0)
		goto fail_acpi_driver;

	if (!eeepc_device_present) {
		result = -ENODEV;
		goto fail_no_device;
	}

	return 0;

fail_no_device:
	acpi_bus_unregister_driver(&eeepc_acpi_driver);
fail_acpi_driver:
	platform_driver_unregister(&platform_driver);
	return result;
}

static void __exit eeepc_laptop_exit(void)
{
	acpi_bus_unregister_driver(&eeepc_acpi_driver);
	platform_driver_unregister(&platform_driver);
}

module_init(eeepc_laptop_init);
module_exit(eeepc_laptop_exit);<|MERGE_RESOLUTION|>--- conflicted
+++ resolved
@@ -609,11 +609,7 @@
 		bus = port->subordinate;
 
 		if (!bus) {
-<<<<<<< HEAD
-			pr_warning("Unable to find PCI bus?\n");
-=======
 			pr_warn("Unable to find PCI bus 1?\n");
->>>>>>> 56299378
 			goto out_unlock;
 		}
 
@@ -695,12 +691,8 @@
 						     eeepc_rfkill_notify,
 						     eeepc);
 		if (ACPI_FAILURE(status))
-<<<<<<< HEAD
-			pr_warning("Failed to register notify on %s\n", node);
-=======
 			pr_warn("Failed to register notify on %s\n", node);
 
->>>>>>> 56299378
 		/*
 		 * Refresh pci hotplug in case the rfkill state was
 		 * changed during setup.
