--- conflicted
+++ resolved
@@ -18,11 +18,8 @@
 
 #include "drm_internal.h"
 
-<<<<<<< HEAD
-=======
 MODULE_IMPORT_NS(DMA_BUF);
 
->>>>>>> df0cc57e
 #define AFBC_HEADER_SIZE		16
 #define AFBC_TH_LAYOUT_ALIGNMENT	8
 #define AFBC_HDR_ALIGN			64
