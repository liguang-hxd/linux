--- conflicted
+++ resolved
@@ -14141,12 +14141,8 @@
 
 	intel_crtc->cursor_addr = addr;
 
-<<<<<<< HEAD
-	intel_crtc_update_cursor(crtc, state->visible);
-=======
 	if (crtc->state->active)
 		intel_crtc_update_cursor(crtc, state->visible);
->>>>>>> 5b726e06
 }
 
 static struct drm_plane *intel_cursor_plane_create(struct drm_device *dev,
