/*
 * Copyright(c) 2011-2016 Intel Corporation. All rights reserved.
 *
 * Permission is hereby granted, free of charge, to any person obtaining a
 * copy of this software and associated documentation files (the "Software"),
 * to deal in the Software without restriction, including without limitation
 * the rights to use, copy, modify, merge, publish, distribute, sublicense,
 * and/or sell copies of the Software, and to permit persons to whom the
 * Software is furnished to do so, subject to the following conditions:
 *
 * The above copyright notice and this permission notice (including the next
 * paragraph) shall be included in all copies or substantial portions of the
 * Software.
 *
 * THE SOFTWARE IS PROVIDED "AS IS", WITHOUT WARRANTY OF ANY KIND, EXPRESS OR
 * IMPLIED, INCLUDING BUT NOT LIMITED TO THE WARRANTIES OF MERCHANTABILITY,
 * FITNESS FOR A PARTICULAR PURPOSE AND NONINFRINGEMENT.  IN NO EVENT SHALL
 * THE AUTHORS OR COPYRIGHT HOLDERS BE LIABLE FOR ANY CLAIM, DAMAGES OR OTHER
 * LIABILITY, WHETHER IN AN ACTION OF CONTRACT, TORT OR OTHERWISE, ARISING FROM,
 * OUT OF OR IN CONNECTION WITH THE SOFTWARE OR THE USE OR OTHER DEALINGS IN THE
 * SOFTWARE.
 *
 * Authors:
 *    Kevin Tian <kevin.tian@intel.com>
 *    Eddie Dong <eddie.dong@intel.com>
 *    Zhiyuan Lv <zhiyuan.lv@intel.com>
 *
 * Contributors:
 *    Min He <min.he@intel.com>
 *    Tina Zhang <tina.zhang@intel.com>
 *    Pei Zhang <pei.zhang@intel.com>
 *    Niu Bing <bing.niu@intel.com>
 *    Ping Gao <ping.a.gao@intel.com>
 *    Zhi Wang <zhi.a.wang@intel.com>
 *

 */

#include "i915_drv.h"
#include "gvt.h"
#include "i915_pvinfo.h"

/* XXX FIXME i915 has changed PP_XXX definition */
#define PCH_PP_STATUS  _MMIO(0xc7200)
#define PCH_PP_CONTROL _MMIO(0xc7204)
#define PCH_PP_ON_DELAYS _MMIO(0xc7208)
#define PCH_PP_OFF_DELAYS _MMIO(0xc720c)
#define PCH_PP_DIVISOR _MMIO(0xc7210)

unsigned long intel_gvt_get_device_type(struct intel_gvt *gvt)
{
	struct drm_i915_private *i915 = gvt->gt->i915;

	if (IS_BROADWELL(i915))
		return D_BDW;
	else if (IS_SKYLAKE(i915))
		return D_SKL;
	else if (IS_KABYLAKE(i915))
		return D_KBL;
	else if (IS_BROXTON(i915))
		return D_BXT;
	else if (IS_COFFEELAKE(i915))
		return D_CFL;

	return 0;
}

bool intel_gvt_match_device(struct intel_gvt *gvt,
		unsigned long device)
{
	return intel_gvt_get_device_type(gvt) & device;
}

static void read_vreg(struct intel_vgpu *vgpu, unsigned int offset,
	void *p_data, unsigned int bytes)
{
	memcpy(p_data, &vgpu_vreg(vgpu, offset), bytes);
}

static void write_vreg(struct intel_vgpu *vgpu, unsigned int offset,
	void *p_data, unsigned int bytes)
{
	memcpy(&vgpu_vreg(vgpu, offset), p_data, bytes);
}

static struct intel_gvt_mmio_info *find_mmio_info(struct intel_gvt *gvt,
						  unsigned int offset)
{
	struct intel_gvt_mmio_info *e;

	hash_for_each_possible(gvt->mmio.mmio_info_table, e, node, offset) {
		if (e->offset == offset)
			return e;
	}
	return NULL;
}

static int new_mmio_info(struct intel_gvt *gvt,
		u32 offset, u8 flags, u32 size,
		u32 addr_mask, u32 ro_mask, u32 device,
		gvt_mmio_func read, gvt_mmio_func write)
{
	struct intel_gvt_mmio_info *info, *p;
	u32 start, end, i;

	if (!intel_gvt_match_device(gvt, device))
		return 0;

	if (WARN_ON(!IS_ALIGNED(offset, 4)))
		return -EINVAL;

	start = offset;
	end = offset + size;

	for (i = start; i < end; i += 4) {
		info = kzalloc(sizeof(*info), GFP_KERNEL);
		if (!info)
			return -ENOMEM;

		info->offset = i;
		p = find_mmio_info(gvt, info->offset);
		if (p) {
			WARN(1, "dup mmio definition offset %x\n",
				info->offset);
			kfree(info);

			/* We return -EEXIST here to make GVT-g load fail.
			 * So duplicated MMIO can be found as soon as
			 * possible.
			 */
			return -EEXIST;
		}

		info->ro_mask = ro_mask;
		info->device = device;
		info->read = read ? read : intel_vgpu_default_mmio_read;
		info->write = write ? write : intel_vgpu_default_mmio_write;
		gvt->mmio.mmio_attribute[info->offset / 4] = flags;
		INIT_HLIST_NODE(&info->node);
		hash_add(gvt->mmio.mmio_info_table, &info->node, info->offset);
		gvt->mmio.num_tracked_mmio++;
	}
	return 0;
}

/**
 * intel_gvt_render_mmio_to_engine - convert a mmio offset into the engine
 * @gvt: a GVT device
 * @offset: register offset
 *
 * Returns:
 * The engine containing the offset within its mmio page.
 */
const struct intel_engine_cs *
intel_gvt_render_mmio_to_engine(struct intel_gvt *gvt, unsigned int offset)
{
	struct intel_engine_cs *engine;
	enum intel_engine_id id;

	offset &= ~GENMASK(11, 0);
	for_each_engine(engine, gvt->gt, id)
		if (engine->mmio_base == offset)
			return engine;

	return NULL;
}

#define offset_to_fence_num(offset) \
	((offset - i915_mmio_reg_offset(FENCE_REG_GEN6_LO(0))) >> 3)

#define fence_num_to_offset(num) \
	(num * 8 + i915_mmio_reg_offset(FENCE_REG_GEN6_LO(0)))


void enter_failsafe_mode(struct intel_vgpu *vgpu, int reason)
{
	switch (reason) {
	case GVT_FAILSAFE_UNSUPPORTED_GUEST:
		pr_err("Detected your guest driver doesn't support GVT-g.\n");
		break;
	case GVT_FAILSAFE_INSUFFICIENT_RESOURCE:
		pr_err("Graphics resource is not enough for the guest\n");
		break;
	case GVT_FAILSAFE_GUEST_ERR:
		pr_err("GVT Internal error  for the guest\n");
		break;
	default:
		break;
	}
	pr_err("Now vgpu %d will enter failsafe mode.\n", vgpu->id);
	vgpu->failsafe = true;
}

static int sanitize_fence_mmio_access(struct intel_vgpu *vgpu,
		unsigned int fence_num, void *p_data, unsigned int bytes)
{
	unsigned int max_fence = vgpu_fence_sz(vgpu);

	if (fence_num >= max_fence) {
		gvt_vgpu_err("access oob fence reg %d/%d\n",
			     fence_num, max_fence);

		/* When guest access oob fence regs without access
		 * pv_info first, we treat guest not supporting GVT,
		 * and we will let vgpu enter failsafe mode.
		 */
		if (!vgpu->pv_notified)
			enter_failsafe_mode(vgpu,
					GVT_FAILSAFE_UNSUPPORTED_GUEST);

		memset(p_data, 0, bytes);
		return -EINVAL;
	}
	return 0;
}

static int gamw_echo_dev_rw_ia_write(struct intel_vgpu *vgpu,
		unsigned int offset, void *p_data, unsigned int bytes)
{
	u32 ips = (*(u32 *)p_data) & GAMW_ECO_ENABLE_64K_IPS_FIELD;

	if (INTEL_GEN(vgpu->gvt->gt->i915) <= 10) {
		if (ips == GAMW_ECO_ENABLE_64K_IPS_FIELD)
			gvt_dbg_core("vgpu%d: ips enabled\n", vgpu->id);
		else if (!ips)
			gvt_dbg_core("vgpu%d: ips disabled\n", vgpu->id);
		else {
			/* All engines must be enabled together for vGPU,
			 * since we don't know which engine the ppgtt will
			 * bind to when shadowing.
			 */
			gvt_vgpu_err("Unsupported IPS setting %x, cannot enable 64K gtt.\n",
				     ips);
			return -EINVAL;
		}
	}

	write_vreg(vgpu, offset, p_data, bytes);
	return 0;
}

static int fence_mmio_read(struct intel_vgpu *vgpu, unsigned int off,
		void *p_data, unsigned int bytes)
{
	int ret;

	ret = sanitize_fence_mmio_access(vgpu, offset_to_fence_num(off),
			p_data, bytes);
	if (ret)
		return ret;
	read_vreg(vgpu, off, p_data, bytes);
	return 0;
}

static int fence_mmio_write(struct intel_vgpu *vgpu, unsigned int off,
		void *p_data, unsigned int bytes)
{
	struct intel_gvt *gvt = vgpu->gvt;
	unsigned int fence_num = offset_to_fence_num(off);
	int ret;

	ret = sanitize_fence_mmio_access(vgpu, fence_num, p_data, bytes);
	if (ret)
		return ret;
	write_vreg(vgpu, off, p_data, bytes);

	mmio_hw_access_pre(gvt->gt);
	intel_vgpu_write_fence(vgpu, fence_num,
			vgpu_vreg64(vgpu, fence_num_to_offset(fence_num)));
	mmio_hw_access_post(gvt->gt);
	return 0;
}

#define CALC_MODE_MASK_REG(old, new) \
	(((new) & GENMASK(31, 16)) \
	 | ((((old) & GENMASK(15, 0)) & ~((new) >> 16)) \
	 | ((new) & ((new) >> 16))))

static int mul_force_wake_write(struct intel_vgpu *vgpu,
		unsigned int offset, void *p_data, unsigned int bytes)
{
	u32 old, new;
	u32 ack_reg_offset;

	old = vgpu_vreg(vgpu, offset);
	new = CALC_MODE_MASK_REG(old, *(u32 *)p_data);

	if (INTEL_GEN(vgpu->gvt->gt->i915)  >=  9) {
		switch (offset) {
		case FORCEWAKE_RENDER_GEN9_REG:
			ack_reg_offset = FORCEWAKE_ACK_RENDER_GEN9_REG;
			break;
		case FORCEWAKE_BLITTER_GEN9_REG:
			ack_reg_offset = FORCEWAKE_ACK_BLITTER_GEN9_REG;
			break;
		case FORCEWAKE_MEDIA_GEN9_REG:
			ack_reg_offset = FORCEWAKE_ACK_MEDIA_GEN9_REG;
			break;
		default:
			/*should not hit here*/
			gvt_vgpu_err("invalid forcewake offset 0x%x\n", offset);
			return -EINVAL;
		}
	} else {
		ack_reg_offset = FORCEWAKE_ACK_HSW_REG;
	}

	vgpu_vreg(vgpu, offset) = new;
	vgpu_vreg(vgpu, ack_reg_offset) = (new & GENMASK(15, 0));
	return 0;
}

static int gdrst_mmio_write(struct intel_vgpu *vgpu, unsigned int offset,
			    void *p_data, unsigned int bytes)
{
	intel_engine_mask_t engine_mask = 0;
	u32 data;

	write_vreg(vgpu, offset, p_data, bytes);
	data = vgpu_vreg(vgpu, offset);

	if (data & GEN6_GRDOM_FULL) {
		gvt_dbg_mmio("vgpu%d: request full GPU reset\n", vgpu->id);
		engine_mask = ALL_ENGINES;
	} else {
		if (data & GEN6_GRDOM_RENDER) {
			gvt_dbg_mmio("vgpu%d: request RCS reset\n", vgpu->id);
			engine_mask |= BIT(RCS0);
		}
		if (data & GEN6_GRDOM_MEDIA) {
			gvt_dbg_mmio("vgpu%d: request VCS reset\n", vgpu->id);
			engine_mask |= BIT(VCS0);
		}
		if (data & GEN6_GRDOM_BLT) {
			gvt_dbg_mmio("vgpu%d: request BCS Reset\n", vgpu->id);
			engine_mask |= BIT(BCS0);
		}
		if (data & GEN6_GRDOM_VECS) {
			gvt_dbg_mmio("vgpu%d: request VECS Reset\n", vgpu->id);
			engine_mask |= BIT(VECS0);
		}
		if (data & GEN8_GRDOM_MEDIA2) {
			gvt_dbg_mmio("vgpu%d: request VCS2 Reset\n", vgpu->id);
			engine_mask |= BIT(VCS1);
		}
		if (data & GEN9_GRDOM_GUC) {
			gvt_dbg_mmio("vgpu%d: request GUC Reset\n", vgpu->id);
			vgpu_vreg_t(vgpu, GUC_STATUS) |= GS_MIA_IN_RESET;
		}
		engine_mask &= INTEL_INFO(vgpu->gvt->gt->i915)->engine_mask;
	}

	/* vgpu_lock already hold by emulate mmio r/w */
	intel_gvt_reset_vgpu_locked(vgpu, false, engine_mask);

	/* sw will wait for the device to ack the reset request */
	vgpu_vreg(vgpu, offset) = 0;

	return 0;
}

static int gmbus_mmio_read(struct intel_vgpu *vgpu, unsigned int offset,
		void *p_data, unsigned int bytes)
{
	return intel_gvt_i2c_handle_gmbus_read(vgpu, offset, p_data, bytes);
}

static int gmbus_mmio_write(struct intel_vgpu *vgpu, unsigned int offset,
		void *p_data, unsigned int bytes)
{
	return intel_gvt_i2c_handle_gmbus_write(vgpu, offset, p_data, bytes);
}

static int pch_pp_control_mmio_write(struct intel_vgpu *vgpu,
		unsigned int offset, void *p_data, unsigned int bytes)
{
	write_vreg(vgpu, offset, p_data, bytes);

	if (vgpu_vreg(vgpu, offset) & PANEL_POWER_ON) {
		vgpu_vreg_t(vgpu, PCH_PP_STATUS) |= PP_ON;
		vgpu_vreg_t(vgpu, PCH_PP_STATUS) |= PP_SEQUENCE_STATE_ON_IDLE;
		vgpu_vreg_t(vgpu, PCH_PP_STATUS) &= ~PP_SEQUENCE_POWER_DOWN;
		vgpu_vreg_t(vgpu, PCH_PP_STATUS) &= ~PP_CYCLE_DELAY_ACTIVE;

	} else
		vgpu_vreg_t(vgpu, PCH_PP_STATUS) &=
			~(PP_ON | PP_SEQUENCE_POWER_DOWN
					| PP_CYCLE_DELAY_ACTIVE);
	return 0;
}

static int transconf_mmio_write(struct intel_vgpu *vgpu,
		unsigned int offset, void *p_data, unsigned int bytes)
{
	write_vreg(vgpu, offset, p_data, bytes);

	if (vgpu_vreg(vgpu, offset) & TRANS_ENABLE)
		vgpu_vreg(vgpu, offset) |= TRANS_STATE_ENABLE;
	else
		vgpu_vreg(vgpu, offset) &= ~TRANS_STATE_ENABLE;
	return 0;
}

static int lcpll_ctl_mmio_write(struct intel_vgpu *vgpu, unsigned int offset,
		void *p_data, unsigned int bytes)
{
	write_vreg(vgpu, offset, p_data, bytes);

	if (vgpu_vreg(vgpu, offset) & LCPLL_PLL_DISABLE)
		vgpu_vreg(vgpu, offset) &= ~LCPLL_PLL_LOCK;
	else
		vgpu_vreg(vgpu, offset) |= LCPLL_PLL_LOCK;

	if (vgpu_vreg(vgpu, offset) & LCPLL_CD_SOURCE_FCLK)
		vgpu_vreg(vgpu, offset) |= LCPLL_CD_SOURCE_FCLK_DONE;
	else
		vgpu_vreg(vgpu, offset) &= ~LCPLL_CD_SOURCE_FCLK_DONE;

	return 0;
}

static int dpy_reg_mmio_read(struct intel_vgpu *vgpu, unsigned int offset,
		void *p_data, unsigned int bytes)
{
	switch (offset) {
	case 0xe651c:
	case 0xe661c:
	case 0xe671c:
	case 0xe681c:
		vgpu_vreg(vgpu, offset) = 1 << 17;
		break;
	case 0xe6c04:
		vgpu_vreg(vgpu, offset) = 0x3;
		break;
	case 0xe6e1c:
		vgpu_vreg(vgpu, offset) = 0x2f << 16;
		break;
	default:
		return -EINVAL;
	}

	read_vreg(vgpu, offset, p_data, bytes);
	return 0;
}

static int pipeconf_mmio_write(struct intel_vgpu *vgpu, unsigned int offset,
		void *p_data, unsigned int bytes)
{
	u32 data;

	write_vreg(vgpu, offset, p_data, bytes);
	data = vgpu_vreg(vgpu, offset);

	if (data & PIPECONF_ENABLE)
		vgpu_vreg(vgpu, offset) |= I965_PIPECONF_ACTIVE;
	else
		vgpu_vreg(vgpu, offset) &= ~I965_PIPECONF_ACTIVE;
	/* vgpu_lock already hold by emulate mmio r/w */
	mutex_unlock(&vgpu->vgpu_lock);
	intel_gvt_check_vblank_emulation(vgpu->gvt);
	mutex_lock(&vgpu->vgpu_lock);
	return 0;
}

/* sorted in ascending order */
static i915_reg_t force_nonpriv_white_list[] = {
	_MMIO(0xd80),
	GEN9_CS_DEBUG_MODE1, //_MMIO(0x20ec)
	GEN9_CTX_PREEMPT_REG,//_MMIO(0x2248)
	CL_PRIMITIVES_COUNT, //_MMIO(0x2340)
	PS_INVOCATION_COUNT, //_MMIO(0x2348)
	PS_DEPTH_COUNT, //_MMIO(0x2350)
	GEN8_CS_CHICKEN1,//_MMIO(0x2580)
	_MMIO(0x2690),
	_MMIO(0x2694),
	_MMIO(0x2698),
	_MMIO(0x2754),
	_MMIO(0x28a0),
	_MMIO(0x4de0),
	_MMIO(0x4de4),
	_MMIO(0x4dfc),
	GEN7_COMMON_SLICE_CHICKEN1,//_MMIO(0x7010)
	_MMIO(0x7014),
	HDC_CHICKEN0,//_MMIO(0x7300)
	GEN8_HDC_CHICKEN1,//_MMIO(0x7304)
	_MMIO(0x7700),
	_MMIO(0x7704),
	_MMIO(0x7708),
	_MMIO(0x770c),
	_MMIO(0x83a8),
	_MMIO(0xb110),
	GEN8_L3SQCREG4,//_MMIO(0xb118)
	_MMIO(0xe100),
	_MMIO(0xe18c),
	_MMIO(0xe48c),
	_MMIO(0xe5f4),
	_MMIO(0x64844),
};

/* a simple bsearch */
static inline bool in_whitelist(u32 reg)
{
	int left = 0, right = ARRAY_SIZE(force_nonpriv_white_list);
	i915_reg_t *array = force_nonpriv_white_list;

	while (left < right) {
		int mid = (left + right)/2;

		if (reg > array[mid].reg)
			left = mid + 1;
		else if (reg < array[mid].reg)
			right = mid;
		else
			return true;
	}
	return false;
}

static int force_nonpriv_write(struct intel_vgpu *vgpu,
	unsigned int offset, void *p_data, unsigned int bytes)
{
	u32 reg_nonpriv = (*(u32 *)p_data) & REG_GENMASK(25, 2);
	const struct intel_engine_cs *engine =
		intel_gvt_render_mmio_to_engine(vgpu->gvt, offset);

	if (bytes != 4 || !IS_ALIGNED(offset, bytes) || !engine) {
		gvt_err("vgpu(%d) Invalid FORCE_NONPRIV offset %x(%dB)\n",
			vgpu->id, offset, bytes);
		return -EINVAL;
	}

	if (!in_whitelist(reg_nonpriv) &&
	    reg_nonpriv != i915_mmio_reg_offset(RING_NOPID(engine->mmio_base))) {
		gvt_err("vgpu(%d) Invalid FORCE_NONPRIV write %x at offset %x\n",
			vgpu->id, reg_nonpriv, offset);
	} else
		intel_vgpu_default_mmio_write(vgpu, offset, p_data, bytes);

	return 0;
}

static int ddi_buf_ctl_mmio_write(struct intel_vgpu *vgpu, unsigned int offset,
		void *p_data, unsigned int bytes)
{
	write_vreg(vgpu, offset, p_data, bytes);

	if (vgpu_vreg(vgpu, offset) & DDI_BUF_CTL_ENABLE) {
		vgpu_vreg(vgpu, offset) &= ~DDI_BUF_IS_IDLE;
	} else {
		vgpu_vreg(vgpu, offset) |= DDI_BUF_IS_IDLE;
		if (offset == i915_mmio_reg_offset(DDI_BUF_CTL(PORT_E)))
			vgpu_vreg_t(vgpu, DP_TP_STATUS(PORT_E))
				&= ~DP_TP_STATUS_AUTOTRAIN_DONE;
	}
	return 0;
}

static int fdi_rx_iir_mmio_write(struct intel_vgpu *vgpu,
		unsigned int offset, void *p_data, unsigned int bytes)
{
	vgpu_vreg(vgpu, offset) &= ~*(u32 *)p_data;
	return 0;
}

#define FDI_LINK_TRAIN_PATTERN1         0
#define FDI_LINK_TRAIN_PATTERN2         1

static int fdi_auto_training_started(struct intel_vgpu *vgpu)
{
	u32 ddi_buf_ctl = vgpu_vreg_t(vgpu, DDI_BUF_CTL(PORT_E));
	u32 rx_ctl = vgpu_vreg(vgpu, _FDI_RXA_CTL);
	u32 tx_ctl = vgpu_vreg_t(vgpu, DP_TP_CTL(PORT_E));

	if ((ddi_buf_ctl & DDI_BUF_CTL_ENABLE) &&
			(rx_ctl & FDI_RX_ENABLE) &&
			(rx_ctl & FDI_AUTO_TRAINING) &&
			(tx_ctl & DP_TP_CTL_ENABLE) &&
			(tx_ctl & DP_TP_CTL_FDI_AUTOTRAIN))
		return 1;
	else
		return 0;
}

static int check_fdi_rx_train_status(struct intel_vgpu *vgpu,
		enum pipe pipe, unsigned int train_pattern)
{
	i915_reg_t fdi_rx_imr, fdi_tx_ctl, fdi_rx_ctl;
	unsigned int fdi_rx_check_bits, fdi_tx_check_bits;
	unsigned int fdi_rx_train_bits, fdi_tx_train_bits;
	unsigned int fdi_iir_check_bits;

	fdi_rx_imr = FDI_RX_IMR(pipe);
	fdi_tx_ctl = FDI_TX_CTL(pipe);
	fdi_rx_ctl = FDI_RX_CTL(pipe);

	if (train_pattern == FDI_LINK_TRAIN_PATTERN1) {
		fdi_rx_train_bits = FDI_LINK_TRAIN_PATTERN_1_CPT;
		fdi_tx_train_bits = FDI_LINK_TRAIN_PATTERN_1;
		fdi_iir_check_bits = FDI_RX_BIT_LOCK;
	} else if (train_pattern == FDI_LINK_TRAIN_PATTERN2) {
		fdi_rx_train_bits = FDI_LINK_TRAIN_PATTERN_2_CPT;
		fdi_tx_train_bits = FDI_LINK_TRAIN_PATTERN_2;
		fdi_iir_check_bits = FDI_RX_SYMBOL_LOCK;
	} else {
		gvt_vgpu_err("Invalid train pattern %d\n", train_pattern);
		return -EINVAL;
	}

	fdi_rx_check_bits = FDI_RX_ENABLE | fdi_rx_train_bits;
	fdi_tx_check_bits = FDI_TX_ENABLE | fdi_tx_train_bits;

	/* If imr bit has been masked */
	if (vgpu_vreg_t(vgpu, fdi_rx_imr) & fdi_iir_check_bits)
		return 0;

	if (((vgpu_vreg_t(vgpu, fdi_tx_ctl) & fdi_tx_check_bits)
			== fdi_tx_check_bits)
		&& ((vgpu_vreg_t(vgpu, fdi_rx_ctl) & fdi_rx_check_bits)
			== fdi_rx_check_bits))
		return 1;
	else
		return 0;
}

#define INVALID_INDEX (~0U)

static unsigned int calc_index(unsigned int offset, unsigned int start,
	unsigned int next, unsigned int end, i915_reg_t i915_end)
{
	unsigned int range = next - start;

	if (!end)
		end = i915_mmio_reg_offset(i915_end);
	if (offset < start || offset > end)
		return INVALID_INDEX;
	offset -= start;
	return offset / range;
}

#define FDI_RX_CTL_TO_PIPE(offset) \
	calc_index(offset, _FDI_RXA_CTL, _FDI_RXB_CTL, 0, FDI_RX_CTL(PIPE_C))

#define FDI_TX_CTL_TO_PIPE(offset) \
	calc_index(offset, _FDI_TXA_CTL, _FDI_TXB_CTL, 0, FDI_TX_CTL(PIPE_C))

#define FDI_RX_IMR_TO_PIPE(offset) \
	calc_index(offset, _FDI_RXA_IMR, _FDI_RXB_IMR, 0, FDI_RX_IMR(PIPE_C))

static int update_fdi_rx_iir_status(struct intel_vgpu *vgpu,
		unsigned int offset, void *p_data, unsigned int bytes)
{
	i915_reg_t fdi_rx_iir;
	unsigned int index;
	int ret;

	if (FDI_RX_CTL_TO_PIPE(offset) != INVALID_INDEX)
		index = FDI_RX_CTL_TO_PIPE(offset);
	else if (FDI_TX_CTL_TO_PIPE(offset) != INVALID_INDEX)
		index = FDI_TX_CTL_TO_PIPE(offset);
	else if (FDI_RX_IMR_TO_PIPE(offset) != INVALID_INDEX)
		index = FDI_RX_IMR_TO_PIPE(offset);
	else {
		gvt_vgpu_err("Unsupport registers %x\n", offset);
		return -EINVAL;
	}

	write_vreg(vgpu, offset, p_data, bytes);

	fdi_rx_iir = FDI_RX_IIR(index);

	ret = check_fdi_rx_train_status(vgpu, index, FDI_LINK_TRAIN_PATTERN1);
	if (ret < 0)
		return ret;
	if (ret)
		vgpu_vreg_t(vgpu, fdi_rx_iir) |= FDI_RX_BIT_LOCK;

	ret = check_fdi_rx_train_status(vgpu, index, FDI_LINK_TRAIN_PATTERN2);
	if (ret < 0)
		return ret;
	if (ret)
		vgpu_vreg_t(vgpu, fdi_rx_iir) |= FDI_RX_SYMBOL_LOCK;

	if (offset == _FDI_RXA_CTL)
		if (fdi_auto_training_started(vgpu))
			vgpu_vreg_t(vgpu, DP_TP_STATUS(PORT_E)) |=
				DP_TP_STATUS_AUTOTRAIN_DONE;
	return 0;
}

#define DP_TP_CTL_TO_PORT(offset) \
	calc_index(offset, _DP_TP_CTL_A, _DP_TP_CTL_B, 0, DP_TP_CTL(PORT_E))

static int dp_tp_ctl_mmio_write(struct intel_vgpu *vgpu, unsigned int offset,
		void *p_data, unsigned int bytes)
{
	i915_reg_t status_reg;
	unsigned int index;
	u32 data;

	write_vreg(vgpu, offset, p_data, bytes);

	index = DP_TP_CTL_TO_PORT(offset);
	data = (vgpu_vreg(vgpu, offset) & GENMASK(10, 8)) >> 8;
	if (data == 0x2) {
		status_reg = DP_TP_STATUS(index);
		vgpu_vreg_t(vgpu, status_reg) |= (1 << 25);
	}
	return 0;
}

static int dp_tp_status_mmio_write(struct intel_vgpu *vgpu,
		unsigned int offset, void *p_data, unsigned int bytes)
{
	u32 reg_val;
	u32 sticky_mask;

	reg_val = *((u32 *)p_data);
	sticky_mask = GENMASK(27, 26) | (1 << 24);

	vgpu_vreg(vgpu, offset) = (reg_val & ~sticky_mask) |
		(vgpu_vreg(vgpu, offset) & sticky_mask);
	vgpu_vreg(vgpu, offset) &= ~(reg_val & sticky_mask);
	return 0;
}

static int pch_adpa_mmio_write(struct intel_vgpu *vgpu,
		unsigned int offset, void *p_data, unsigned int bytes)
{
	u32 data;

	write_vreg(vgpu, offset, p_data, bytes);
	data = vgpu_vreg(vgpu, offset);

	if (data & ADPA_CRT_HOTPLUG_FORCE_TRIGGER)
		vgpu_vreg(vgpu, offset) &= ~ADPA_CRT_HOTPLUG_FORCE_TRIGGER;
	return 0;
}

static int south_chicken2_mmio_write(struct intel_vgpu *vgpu,
		unsigned int offset, void *p_data, unsigned int bytes)
{
	u32 data;

	write_vreg(vgpu, offset, p_data, bytes);
	data = vgpu_vreg(vgpu, offset);

	if (data & FDI_MPHY_IOSFSB_RESET_CTL)
		vgpu_vreg(vgpu, offset) |= FDI_MPHY_IOSFSB_RESET_STATUS;
	else
		vgpu_vreg(vgpu, offset) &= ~FDI_MPHY_IOSFSB_RESET_STATUS;
	return 0;
}

#define DSPSURF_TO_PIPE(offset) \
	calc_index(offset, _DSPASURF, _DSPBSURF, 0, DSPSURF(PIPE_C))

static int pri_surf_mmio_write(struct intel_vgpu *vgpu, unsigned int offset,
		void *p_data, unsigned int bytes)
{
	struct drm_i915_private *dev_priv = vgpu->gvt->gt->i915;
	u32 pipe = DSPSURF_TO_PIPE(offset);
	int event = SKL_FLIP_EVENT(pipe, PLANE_PRIMARY);

	write_vreg(vgpu, offset, p_data, bytes);
	vgpu_vreg_t(vgpu, DSPSURFLIVE(pipe)) = vgpu_vreg(vgpu, offset);

	vgpu_vreg_t(vgpu, PIPE_FLIPCOUNT_G4X(pipe))++;

	if (vgpu_vreg_t(vgpu, DSPCNTR(pipe)) & PLANE_CTL_ASYNC_FLIP)
		intel_vgpu_trigger_virtual_event(vgpu, event);
	else
		set_bit(event, vgpu->irq.flip_done_event[pipe]);

	return 0;
}

#define SPRSURF_TO_PIPE(offset) \
	calc_index(offset, _SPRA_SURF, _SPRB_SURF, 0, SPRSURF(PIPE_C))

static int spr_surf_mmio_write(struct intel_vgpu *vgpu, unsigned int offset,
		void *p_data, unsigned int bytes)
{
	u32 pipe = SPRSURF_TO_PIPE(offset);
	int event = SKL_FLIP_EVENT(pipe, PLANE_SPRITE0);

	write_vreg(vgpu, offset, p_data, bytes);
	vgpu_vreg_t(vgpu, SPRSURFLIVE(pipe)) = vgpu_vreg(vgpu, offset);

	if (vgpu_vreg_t(vgpu, SPRCTL(pipe)) & PLANE_CTL_ASYNC_FLIP)
		intel_vgpu_trigger_virtual_event(vgpu, event);
	else
		set_bit(event, vgpu->irq.flip_done_event[pipe]);

	return 0;
}

static int reg50080_mmio_write(struct intel_vgpu *vgpu,
			       unsigned int offset, void *p_data,
			       unsigned int bytes)
{
	struct drm_i915_private *dev_priv = vgpu->gvt->gt->i915;
	enum pipe pipe = REG_50080_TO_PIPE(offset);
	enum plane_id plane = REG_50080_TO_PLANE(offset);
	int event = SKL_FLIP_EVENT(pipe, plane);

	write_vreg(vgpu, offset, p_data, bytes);
	if (plane == PLANE_PRIMARY) {
		vgpu_vreg_t(vgpu, DSPSURFLIVE(pipe)) = vgpu_vreg(vgpu, offset);
		vgpu_vreg_t(vgpu, PIPE_FLIPCOUNT_G4X(pipe))++;
	} else {
		vgpu_vreg_t(vgpu, SPRSURFLIVE(pipe)) = vgpu_vreg(vgpu, offset);
	}

	if ((vgpu_vreg(vgpu, offset) & REG50080_FLIP_TYPE_MASK) == REG50080_FLIP_TYPE_ASYNC)
		intel_vgpu_trigger_virtual_event(vgpu, event);
	else
		set_bit(event, vgpu->irq.flip_done_event[pipe]);

	return 0;
}

static int trigger_aux_channel_interrupt(struct intel_vgpu *vgpu,
		unsigned int reg)
{
	struct drm_i915_private *dev_priv = vgpu->gvt->gt->i915;
	enum intel_gvt_event_type event;

	if (reg == i915_mmio_reg_offset(DP_AUX_CH_CTL(AUX_CH_A)))
		event = AUX_CHANNEL_A;
	else if (reg == _PCH_DPB_AUX_CH_CTL ||
		 reg == i915_mmio_reg_offset(DP_AUX_CH_CTL(AUX_CH_B)))
		event = AUX_CHANNEL_B;
	else if (reg == _PCH_DPC_AUX_CH_CTL ||
		 reg == i915_mmio_reg_offset(DP_AUX_CH_CTL(AUX_CH_C)))
		event = AUX_CHANNEL_C;
	else if (reg == _PCH_DPD_AUX_CH_CTL ||
		 reg == i915_mmio_reg_offset(DP_AUX_CH_CTL(AUX_CH_D)))
		event = AUX_CHANNEL_D;
	else {
		drm_WARN_ON(&dev_priv->drm, true);
		return -EINVAL;
	}

	intel_vgpu_trigger_virtual_event(vgpu, event);
	return 0;
}

static int dp_aux_ch_ctl_trans_done(struct intel_vgpu *vgpu, u32 value,
		unsigned int reg, int len, bool data_valid)
{
	/* mark transaction done */
	value |= DP_AUX_CH_CTL_DONE;
	value &= ~DP_AUX_CH_CTL_SEND_BUSY;
	value &= ~DP_AUX_CH_CTL_RECEIVE_ERROR;

	if (data_valid)
		value &= ~DP_AUX_CH_CTL_TIME_OUT_ERROR;
	else
		value |= DP_AUX_CH_CTL_TIME_OUT_ERROR;

	/* message size */
	value &= ~(0xf << 20);
	value |= (len << 20);
	vgpu_vreg(vgpu, reg) = value;

	if (value & DP_AUX_CH_CTL_INTERRUPT)
		return trigger_aux_channel_interrupt(vgpu, reg);
	return 0;
}

static void dp_aux_ch_ctl_link_training(struct intel_vgpu_dpcd_data *dpcd,
		u8 t)
{
	if ((t & DPCD_TRAINING_PATTERN_SET_MASK) == DPCD_TRAINING_PATTERN_1) {
		/* training pattern 1 for CR */
		/* set LANE0_CR_DONE, LANE1_CR_DONE */
		dpcd->data[DPCD_LANE0_1_STATUS] |= DPCD_LANES_CR_DONE;
		/* set LANE2_CR_DONE, LANE3_CR_DONE */
		dpcd->data[DPCD_LANE2_3_STATUS] |= DPCD_LANES_CR_DONE;
	} else if ((t & DPCD_TRAINING_PATTERN_SET_MASK) ==
			DPCD_TRAINING_PATTERN_2) {
		/* training pattern 2 for EQ */
		/* Set CHANNEL_EQ_DONE and  SYMBOL_LOCKED for Lane0_1 */
		dpcd->data[DPCD_LANE0_1_STATUS] |= DPCD_LANES_EQ_DONE;
		dpcd->data[DPCD_LANE0_1_STATUS] |= DPCD_SYMBOL_LOCKED;
		/* Set CHANNEL_EQ_DONE and  SYMBOL_LOCKED for Lane2_3 */
		dpcd->data[DPCD_LANE2_3_STATUS] |= DPCD_LANES_EQ_DONE;
		dpcd->data[DPCD_LANE2_3_STATUS] |= DPCD_SYMBOL_LOCKED;
		/* set INTERLANE_ALIGN_DONE */
		dpcd->data[DPCD_LANE_ALIGN_STATUS_UPDATED] |=
			DPCD_INTERLANE_ALIGN_DONE;
	} else if ((t & DPCD_TRAINING_PATTERN_SET_MASK) ==
			DPCD_LINK_TRAINING_DISABLED) {
		/* finish link training */
		/* set sink status as synchronized */
		dpcd->data[DPCD_SINK_STATUS] = DPCD_SINK_IN_SYNC;
	}
}

#define _REG_HSW_DP_AUX_CH_CTL(dp) \
	((dp) ? (_PCH_DPB_AUX_CH_CTL + ((dp)-1)*0x100) : 0x64010)

#define _REG_SKL_DP_AUX_CH_CTL(dp) (0x64010 + (dp) * 0x100)

#define OFFSET_TO_DP_AUX_PORT(offset) (((offset) & 0xF00) >> 8)

#define dpy_is_valid_port(port)	\
		(((port) >= PORT_A) && ((port) < I915_MAX_PORTS))

static int dp_aux_ch_ctl_mmio_write(struct intel_vgpu *vgpu,
		unsigned int offset, void *p_data, unsigned int bytes)
{
	struct intel_vgpu_display *display = &vgpu->display;
	int msg, addr, ctrl, op, len;
	int port_index = OFFSET_TO_DP_AUX_PORT(offset);
	struct intel_vgpu_dpcd_data *dpcd = NULL;
	struct intel_vgpu_port *port = NULL;
	u32 data;

	if (!dpy_is_valid_port(port_index)) {
		gvt_vgpu_err("Unsupported DP port access!\n");
		return 0;
	}

	write_vreg(vgpu, offset, p_data, bytes);
	data = vgpu_vreg(vgpu, offset);

	if ((INTEL_GEN(vgpu->gvt->gt->i915) >= 9)
		&& offset != _REG_SKL_DP_AUX_CH_CTL(port_index)) {
		/* SKL DPB/C/D aux ctl register changed */
		return 0;
	} else if (IS_BROADWELL(vgpu->gvt->gt->i915) &&
		   offset != _REG_HSW_DP_AUX_CH_CTL(port_index)) {
		/* write to the data registers */
		return 0;
	}

	if (!(data & DP_AUX_CH_CTL_SEND_BUSY)) {
		/* just want to clear the sticky bits */
		vgpu_vreg(vgpu, offset) = 0;
		return 0;
	}

	port = &display->ports[port_index];
	dpcd = port->dpcd;

	/* read out message from DATA1 register */
	msg = vgpu_vreg(vgpu, offset + 4);
	addr = (msg >> 8) & 0xffff;
	ctrl = (msg >> 24) & 0xff;
	len = msg & 0xff;
	op = ctrl >> 4;

	if (op == GVT_AUX_NATIVE_WRITE) {
		int t;
		u8 buf[16];

		if ((addr + len + 1) >= DPCD_SIZE) {
			/*
			 * Write request exceeds what we supported,
			 * DCPD spec: When a Source Device is writing a DPCD
			 * address not supported by the Sink Device, the Sink
			 * Device shall reply with AUX NACK and “M” equal to
			 * zero.
			 */

			/* NAK the write */
			vgpu_vreg(vgpu, offset + 4) = AUX_NATIVE_REPLY_NAK;
			dp_aux_ch_ctl_trans_done(vgpu, data, offset, 2, true);
			return 0;
		}

		/*
		 * Write request format: Headr (command + address + size) occupies
		 * 4 bytes, followed by (len + 1) bytes of data. See details at
		 * intel_dp_aux_transfer().
		 */
		if ((len + 1 + 4) > AUX_BURST_SIZE) {
			gvt_vgpu_err("dp_aux_header: len %d is too large\n", len);
			return -EINVAL;
		}

		/* unpack data from vreg to buf */
		for (t = 0; t < 4; t++) {
			u32 r = vgpu_vreg(vgpu, offset + 8 + t * 4);

			buf[t * 4] = (r >> 24) & 0xff;
			buf[t * 4 + 1] = (r >> 16) & 0xff;
			buf[t * 4 + 2] = (r >> 8) & 0xff;
			buf[t * 4 + 3] = r & 0xff;
		}

		/* write to virtual DPCD */
		if (dpcd && dpcd->data_valid) {
			for (t = 0; t <= len; t++) {
				int p = addr + t;

				dpcd->data[p] = buf[t];
				/* check for link training */
				if (p == DPCD_TRAINING_PATTERN_SET)
					dp_aux_ch_ctl_link_training(dpcd,
							buf[t]);
			}
		}

		/* ACK the write */
		vgpu_vreg(vgpu, offset + 4) = 0;
		dp_aux_ch_ctl_trans_done(vgpu, data, offset, 1,
				dpcd && dpcd->data_valid);
		return 0;
	}

	if (op == GVT_AUX_NATIVE_READ) {
		int idx, i, ret = 0;

		if ((addr + len + 1) >= DPCD_SIZE) {
			/*
			 * read request exceeds what we supported
			 * DPCD spec: A Sink Device receiving a Native AUX CH
			 * read request for an unsupported DPCD address must
			 * reply with an AUX ACK and read data set equal to
			 * zero instead of replying with AUX NACK.
			 */

			/* ACK the READ*/
			vgpu_vreg(vgpu, offset + 4) = 0;
			vgpu_vreg(vgpu, offset + 8) = 0;
			vgpu_vreg(vgpu, offset + 12) = 0;
			vgpu_vreg(vgpu, offset + 16) = 0;
			vgpu_vreg(vgpu, offset + 20) = 0;

			dp_aux_ch_ctl_trans_done(vgpu, data, offset, len + 2,
					true);
			return 0;
		}

		for (idx = 1; idx <= 5; idx++) {
			/* clear the data registers */
			vgpu_vreg(vgpu, offset + 4 * idx) = 0;
		}

		/*
		 * Read reply format: ACK (1 byte) plus (len + 1) bytes of data.
		 */
		if ((len + 2) > AUX_BURST_SIZE) {
			gvt_vgpu_err("dp_aux_header: len %d is too large\n", len);
			return -EINVAL;
		}

		/* read from virtual DPCD to vreg */
		/* first 4 bytes: [ACK][addr][addr+1][addr+2] */
		if (dpcd && dpcd->data_valid) {
			for (i = 1; i <= (len + 1); i++) {
				int t;

				t = dpcd->data[addr + i - 1];
				t <<= (24 - 8 * (i % 4));
				ret |= t;

				if ((i % 4 == 3) || (i == (len + 1))) {
					vgpu_vreg(vgpu, offset +
							(i / 4 + 1) * 4) = ret;
					ret = 0;
				}
			}
		}
		dp_aux_ch_ctl_trans_done(vgpu, data, offset, len + 2,
				dpcd && dpcd->data_valid);
		return 0;
	}

	/* i2c transaction starts */
	intel_gvt_i2c_handle_aux_ch_write(vgpu, port_index, offset, p_data);

	if (data & DP_AUX_CH_CTL_INTERRUPT)
		trigger_aux_channel_interrupt(vgpu, offset);
	return 0;
}

static int mbctl_write(struct intel_vgpu *vgpu, unsigned int offset,
		void *p_data, unsigned int bytes)
{
	*(u32 *)p_data &= (~GEN6_MBCTL_ENABLE_BOOT_FETCH);
	write_vreg(vgpu, offset, p_data, bytes);
	return 0;
}

static int vga_control_mmio_write(struct intel_vgpu *vgpu, unsigned int offset,
		void *p_data, unsigned int bytes)
{
	bool vga_disable;

	write_vreg(vgpu, offset, p_data, bytes);
	vga_disable = vgpu_vreg(vgpu, offset) & VGA_DISP_DISABLE;

	gvt_dbg_core("vgpu%d: %s VGA mode\n", vgpu->id,
			vga_disable ? "Disable" : "Enable");
	return 0;
}

static u32 read_virtual_sbi_register(struct intel_vgpu *vgpu,
		unsigned int sbi_offset)
{
	struct intel_vgpu_display *display = &vgpu->display;
	int num = display->sbi.number;
	int i;

	for (i = 0; i < num; ++i)
		if (display->sbi.registers[i].offset == sbi_offset)
			break;

	if (i == num)
		return 0;

	return display->sbi.registers[i].value;
}

static void write_virtual_sbi_register(struct intel_vgpu *vgpu,
		unsigned int offset, u32 value)
{
	struct intel_vgpu_display *display = &vgpu->display;
	int num = display->sbi.number;
	int i;

	for (i = 0; i < num; ++i) {
		if (display->sbi.registers[i].offset == offset)
			break;
	}

	if (i == num) {
		if (num == SBI_REG_MAX) {
			gvt_vgpu_err("SBI caching meets maximum limits\n");
			return;
		}
		display->sbi.number++;
	}

	display->sbi.registers[i].offset = offset;
	display->sbi.registers[i].value = value;
}

static int sbi_data_mmio_read(struct intel_vgpu *vgpu, unsigned int offset,
		void *p_data, unsigned int bytes)
{
	if (((vgpu_vreg_t(vgpu, SBI_CTL_STAT) & SBI_OPCODE_MASK) >>
				SBI_OPCODE_SHIFT) == SBI_CMD_CRRD) {
		unsigned int sbi_offset = (vgpu_vreg_t(vgpu, SBI_ADDR) &
				SBI_ADDR_OFFSET_MASK) >> SBI_ADDR_OFFSET_SHIFT;
		vgpu_vreg(vgpu, offset) = read_virtual_sbi_register(vgpu,
				sbi_offset);
	}
	read_vreg(vgpu, offset, p_data, bytes);
	return 0;
}

static int sbi_ctl_mmio_write(struct intel_vgpu *vgpu, unsigned int offset,
		void *p_data, unsigned int bytes)
{
	u32 data;

	write_vreg(vgpu, offset, p_data, bytes);
	data = vgpu_vreg(vgpu, offset);

	data &= ~(SBI_STAT_MASK << SBI_STAT_SHIFT);
	data |= SBI_READY;

	data &= ~(SBI_RESPONSE_MASK << SBI_RESPONSE_SHIFT);
	data |= SBI_RESPONSE_SUCCESS;

	vgpu_vreg(vgpu, offset) = data;

	if (((vgpu_vreg_t(vgpu, SBI_CTL_STAT) & SBI_OPCODE_MASK) >>
				SBI_OPCODE_SHIFT) == SBI_CMD_CRWR) {
		unsigned int sbi_offset = (vgpu_vreg_t(vgpu, SBI_ADDR) &
				SBI_ADDR_OFFSET_MASK) >> SBI_ADDR_OFFSET_SHIFT;

		write_virtual_sbi_register(vgpu, sbi_offset,
					   vgpu_vreg_t(vgpu, SBI_DATA));
	}
	return 0;
}

#define _vgtif_reg(x) \
	(VGT_PVINFO_PAGE + offsetof(struct vgt_if, x))

static int pvinfo_mmio_read(struct intel_vgpu *vgpu, unsigned int offset,
		void *p_data, unsigned int bytes)
{
	bool invalid_read = false;

	read_vreg(vgpu, offset, p_data, bytes);

	switch (offset) {
	case _vgtif_reg(magic) ... _vgtif_reg(vgt_id):
		if (offset + bytes > _vgtif_reg(vgt_id) + 4)
			invalid_read = true;
		break;
	case _vgtif_reg(avail_rs.mappable_gmadr.base) ...
		_vgtif_reg(avail_rs.fence_num):
		if (offset + bytes >
			_vgtif_reg(avail_rs.fence_num) + 4)
			invalid_read = true;
		break;
	case 0x78010:	/* vgt_caps */
	case 0x7881c:
		break;
	default:
		invalid_read = true;
		break;
	}
	if (invalid_read)
		gvt_vgpu_err("invalid pvinfo read: [%x:%x] = %x\n",
				offset, bytes, *(u32 *)p_data);
	vgpu->pv_notified = true;
	return 0;
}

static int handle_g2v_notification(struct intel_vgpu *vgpu, int notification)
{
	enum intel_gvt_gtt_type root_entry_type = GTT_TYPE_PPGTT_ROOT_L4_ENTRY;
	struct intel_vgpu_mm *mm;
	u64 *pdps;

	pdps = (u64 *)&vgpu_vreg64_t(vgpu, vgtif_reg(pdp[0]));

	switch (notification) {
	case VGT_G2V_PPGTT_L3_PAGE_TABLE_CREATE:
		root_entry_type = GTT_TYPE_PPGTT_ROOT_L3_ENTRY;
		/* fall through */
	case VGT_G2V_PPGTT_L4_PAGE_TABLE_CREATE:
		mm = intel_vgpu_get_ppgtt_mm(vgpu, root_entry_type, pdps);
		return PTR_ERR_OR_ZERO(mm);
	case VGT_G2V_PPGTT_L3_PAGE_TABLE_DESTROY:
	case VGT_G2V_PPGTT_L4_PAGE_TABLE_DESTROY:
		return intel_vgpu_put_ppgtt_mm(vgpu, pdps);
	case VGT_G2V_EXECLIST_CONTEXT_CREATE:
	case VGT_G2V_EXECLIST_CONTEXT_DESTROY:
	case 1:	/* Remove this in guest driver. */
		break;
	default:
		gvt_vgpu_err("Invalid PV notification %d\n", notification);
	}
	return 0;
}

static int send_display_ready_uevent(struct intel_vgpu *vgpu, int ready)
{
	struct kobject *kobj = &vgpu->gvt->gt->i915->drm.primary->kdev->kobj;
	char *env[3] = {NULL, NULL, NULL};
	char vmid_str[20];
	char display_ready_str[20];

	snprintf(display_ready_str, 20, "GVT_DISPLAY_READY=%d", ready);
	env[0] = display_ready_str;

	snprintf(vmid_str, 20, "VMID=%d", vgpu->id);
	env[1] = vmid_str;

	return kobject_uevent_env(kobj, KOBJ_ADD, env);
}

static int pvinfo_mmio_write(struct intel_vgpu *vgpu, unsigned int offset,
		void *p_data, unsigned int bytes)
{
	u32 data = *(u32 *)p_data;
	bool invalid_write = false;

	switch (offset) {
	case _vgtif_reg(display_ready):
		send_display_ready_uevent(vgpu, data ? 1 : 0);
		break;
	case _vgtif_reg(g2v_notify):
		handle_g2v_notification(vgpu, data);
		break;
	/* add xhot and yhot to handled list to avoid error log */
	case _vgtif_reg(cursor_x_hot):
	case _vgtif_reg(cursor_y_hot):
	case _vgtif_reg(pdp[0].lo):
	case _vgtif_reg(pdp[0].hi):
	case _vgtif_reg(pdp[1].lo):
	case _vgtif_reg(pdp[1].hi):
	case _vgtif_reg(pdp[2].lo):
	case _vgtif_reg(pdp[2].hi):
	case _vgtif_reg(pdp[3].lo):
	case _vgtif_reg(pdp[3].hi):
	case _vgtif_reg(execlist_context_descriptor_lo):
	case _vgtif_reg(execlist_context_descriptor_hi):
		break;
	case _vgtif_reg(rsv5[0])..._vgtif_reg(rsv5[3]):
		invalid_write = true;
		enter_failsafe_mode(vgpu, GVT_FAILSAFE_INSUFFICIENT_RESOURCE);
		break;
	default:
		invalid_write = true;
		gvt_vgpu_err("invalid pvinfo write offset %x bytes %x data %x\n",
				offset, bytes, data);
		break;
	}

	if (!invalid_write)
		write_vreg(vgpu, offset, p_data, bytes);

	return 0;
}

static int pf_write(struct intel_vgpu *vgpu,
		unsigned int offset, void *p_data, unsigned int bytes)
{
	struct drm_i915_private *i915 = vgpu->gvt->gt->i915;
	u32 val = *(u32 *)p_data;

	if ((offset == _PS_1A_CTRL || offset == _PS_2A_CTRL ||
	   offset == _PS_1B_CTRL || offset == _PS_2B_CTRL ||
	   offset == _PS_1C_CTRL) && (val & PS_PLANE_SEL_MASK) != 0) {
		drm_WARN_ONCE(&i915->drm, true,
			      "VM(%d): guest is trying to scaling a plane\n",
			      vgpu->id);
		return 0;
	}

	return intel_vgpu_default_mmio_write(vgpu, offset, p_data, bytes);
}

static int power_well_ctl_mmio_write(struct intel_vgpu *vgpu,
		unsigned int offset, void *p_data, unsigned int bytes)
{
	write_vreg(vgpu, offset, p_data, bytes);

	if (vgpu_vreg(vgpu, offset) &
	    HSW_PWR_WELL_CTL_REQ(HSW_PW_CTL_IDX_GLOBAL))
		vgpu_vreg(vgpu, offset) |=
			HSW_PWR_WELL_CTL_STATE(HSW_PW_CTL_IDX_GLOBAL);
	else
		vgpu_vreg(vgpu, offset) &=
			~HSW_PWR_WELL_CTL_STATE(HSW_PW_CTL_IDX_GLOBAL);
	return 0;
}

static int gen9_dbuf_ctl_mmio_write(struct intel_vgpu *vgpu,
		unsigned int offset, void *p_data, unsigned int bytes)
{
	write_vreg(vgpu, offset, p_data, bytes);

	if (vgpu_vreg(vgpu, offset) & DBUF_POWER_REQUEST)
		vgpu_vreg(vgpu, offset) |= DBUF_POWER_STATE;
	else
		vgpu_vreg(vgpu, offset) &= ~DBUF_POWER_STATE;

	return 0;
}

static int fpga_dbg_mmio_write(struct intel_vgpu *vgpu,
	unsigned int offset, void *p_data, unsigned int bytes)
{
	write_vreg(vgpu, offset, p_data, bytes);

	if (vgpu_vreg(vgpu, offset) & FPGA_DBG_RM_NOCLAIM)
		vgpu_vreg(vgpu, offset) &= ~FPGA_DBG_RM_NOCLAIM;
	return 0;
}

static int dma_ctrl_write(struct intel_vgpu *vgpu, unsigned int offset,
		void *p_data, unsigned int bytes)
{
	struct drm_i915_private *i915 = vgpu->gvt->gt->i915;
	u32 mode;

	write_vreg(vgpu, offset, p_data, bytes);
	mode = vgpu_vreg(vgpu, offset);

	if (GFX_MODE_BIT_SET_IN_MASK(mode, START_DMA)) {
		drm_WARN_ONCE(&i915->drm, 1,
				"VM(%d): iGVT-g doesn't support GuC\n",
				vgpu->id);
		return 0;
	}

	return 0;
}

static int gen9_trtte_write(struct intel_vgpu *vgpu, unsigned int offset,
		void *p_data, unsigned int bytes)
{
	struct drm_i915_private *i915 = vgpu->gvt->gt->i915;
	u32 trtte = *(u32 *)p_data;

	if ((trtte & 1) && (trtte & (1 << 1)) == 0) {
		drm_WARN(&i915->drm, 1,
				"VM(%d): Use physical address for TRTT!\n",
				vgpu->id);
		return -EINVAL;
	}
	write_vreg(vgpu, offset, p_data, bytes);

	return 0;
}

static int gen9_trtt_chicken_write(struct intel_vgpu *vgpu, unsigned int offset,
		void *p_data, unsigned int bytes)
{
	write_vreg(vgpu, offset, p_data, bytes);
	return 0;
}

static int dpll_status_read(struct intel_vgpu *vgpu, unsigned int offset,
		void *p_data, unsigned int bytes)
{
	u32 v = 0;

	if (vgpu_vreg(vgpu, 0x46010) & (1 << 31))
		v |= (1 << 0);

	if (vgpu_vreg(vgpu, 0x46014) & (1 << 31))
		v |= (1 << 8);

	if (vgpu_vreg(vgpu, 0x46040) & (1 << 31))
		v |= (1 << 16);

	if (vgpu_vreg(vgpu, 0x46060) & (1 << 31))
		v |= (1 << 24);

	vgpu_vreg(vgpu, offset) = v;

	return intel_vgpu_default_mmio_read(vgpu, offset, p_data, bytes);
}

static int mailbox_write(struct intel_vgpu *vgpu, unsigned int offset,
		void *p_data, unsigned int bytes)
{
	u32 value = *(u32 *)p_data;
	u32 cmd = value & 0xff;
	u32 *data0 = &vgpu_vreg_t(vgpu, GEN6_PCODE_DATA);

	switch (cmd) {
	case GEN9_PCODE_READ_MEM_LATENCY:
		if (IS_SKYLAKE(vgpu->gvt->gt->i915) ||
		    IS_KABYLAKE(vgpu->gvt->gt->i915) ||
		    IS_COFFEELAKE(vgpu->gvt->gt->i915)) {
			/**
			 * "Read memory latency" command on gen9.
			 * Below memory latency values are read
			 * from skylake platform.
			 */
			if (!*data0)
				*data0 = 0x1e1a1100;
			else
				*data0 = 0x61514b3d;
		} else if (IS_BROXTON(vgpu->gvt->gt->i915)) {
			/**
			 * "Read memory latency" command on gen9.
			 * Below memory latency values are read
			 * from Broxton MRB.
			 */
			if (!*data0)
				*data0 = 0x16080707;
			else
				*data0 = 0x16161616;
		}
		break;
	case SKL_PCODE_CDCLK_CONTROL:
		if (IS_SKYLAKE(vgpu->gvt->gt->i915) ||
		    IS_KABYLAKE(vgpu->gvt->gt->i915) ||
		    IS_COFFEELAKE(vgpu->gvt->gt->i915))
			*data0 = SKL_CDCLK_READY_FOR_CHANGE;
		break;
	case GEN6_PCODE_READ_RC6VIDS:
		*data0 |= 0x1;
		break;
	}

	gvt_dbg_core("VM(%d) write %x to mailbox, return data0 %x\n",
		     vgpu->id, value, *data0);
	/**
	 * PCODE_READY clear means ready for pcode read/write,
	 * PCODE_ERROR_MASK clear means no error happened. In GVT-g we
	 * always emulate as pcode read/write success and ready for access
	 * anytime, since we don't touch real physical registers here.
	 */
	value &= ~(GEN6_PCODE_READY | GEN6_PCODE_ERROR_MASK);
	return intel_vgpu_default_mmio_write(vgpu, offset, &value, bytes);
}

static int hws_pga_write(struct intel_vgpu *vgpu, unsigned int offset,
		void *p_data, unsigned int bytes)
{
	u32 value = *(u32 *)p_data;
	const struct intel_engine_cs *engine =
		intel_gvt_render_mmio_to_engine(vgpu->gvt, offset);

	if (!intel_gvt_ggtt_validate_range(vgpu, value, I915_GTT_PAGE_SIZE)) {
		gvt_vgpu_err("write invalid HWSP address, reg:0x%x, value:0x%x\n",
			      offset, value);
		return -EINVAL;
	}

	/*
	 * Need to emulate all the HWSP register write to ensure host can
	 * update the VM CSB status correctly. Here listed registers can
	 * support BDW, SKL or other platforms with same HWSP registers.
	 */
	if (unlikely(!engine)) {
		gvt_vgpu_err("access unknown hardware status page register:0x%x\n",
			     offset);
		return -EINVAL;
	}
	vgpu->hws_pga[engine->id] = value;
	gvt_dbg_mmio("VM(%d) write: 0x%x to HWSP: 0x%x\n",
		     vgpu->id, value, offset);

	return intel_vgpu_default_mmio_write(vgpu, offset, &value, bytes);
}

static int skl_power_well_ctl_write(struct intel_vgpu *vgpu,
		unsigned int offset, void *p_data, unsigned int bytes)
{
	u32 v = *(u32 *)p_data;

	if (IS_BROXTON(vgpu->gvt->gt->i915))
		v &= (1 << 31) | (1 << 29);
	else
		v &= (1 << 31) | (1 << 29) | (1 << 9) |
			(1 << 7) | (1 << 5) | (1 << 3) | (1 << 1);
	v |= (v >> 1);

	return intel_vgpu_default_mmio_write(vgpu, offset, &v, bytes);
}

static int skl_lcpll_write(struct intel_vgpu *vgpu, unsigned int offset,
		void *p_data, unsigned int bytes)
{
	u32 v = *(u32 *)p_data;

	/* other bits are MBZ. */
	v &= (1 << 31) | (1 << 30);
	v & (1 << 31) ? (v |= (1 << 30)) : (v &= ~(1 << 30));

	vgpu_vreg(vgpu, offset) = v;

	return 0;
}

static int bxt_de_pll_enable_write(struct intel_vgpu *vgpu,
		unsigned int offset, void *p_data, unsigned int bytes)
{
	u32 v = *(u32 *)p_data;

	if (v & BXT_DE_PLL_PLL_ENABLE)
		v |= BXT_DE_PLL_LOCK;

	vgpu_vreg(vgpu, offset) = v;

	return 0;
}

static int bxt_port_pll_enable_write(struct intel_vgpu *vgpu,
		unsigned int offset, void *p_data, unsigned int bytes)
{
	u32 v = *(u32 *)p_data;

	if (v & PORT_PLL_ENABLE)
		v |= PORT_PLL_LOCK;

	vgpu_vreg(vgpu, offset) = v;

	return 0;
}

static int bxt_phy_ctl_family_write(struct intel_vgpu *vgpu,
		unsigned int offset, void *p_data, unsigned int bytes)
{
	u32 v = *(u32 *)p_data;
	u32 data = v & COMMON_RESET_DIS ? BXT_PHY_LANE_ENABLED : 0;

	switch (offset) {
	case _PHY_CTL_FAMILY_EDP:
		vgpu_vreg(vgpu, _BXT_PHY_CTL_DDI_A) = data;
		break;
	case _PHY_CTL_FAMILY_DDI:
		vgpu_vreg(vgpu, _BXT_PHY_CTL_DDI_B) = data;
		vgpu_vreg(vgpu, _BXT_PHY_CTL_DDI_C) = data;
		break;
	}

	vgpu_vreg(vgpu, offset) = v;

	return 0;
}

static int bxt_port_tx_dw3_read(struct intel_vgpu *vgpu,
		unsigned int offset, void *p_data, unsigned int bytes)
{
	u32 v = vgpu_vreg(vgpu, offset);

	v &= ~UNIQUE_TRANGE_EN_METHOD;

	vgpu_vreg(vgpu, offset) = v;

	return intel_vgpu_default_mmio_read(vgpu, offset, p_data, bytes);
}

static int bxt_pcs_dw12_grp_write(struct intel_vgpu *vgpu,
		unsigned int offset, void *p_data, unsigned int bytes)
{
	u32 v = *(u32 *)p_data;

	if (offset == _PORT_PCS_DW12_GRP_A || offset == _PORT_PCS_DW12_GRP_B) {
		vgpu_vreg(vgpu, offset - 0x600) = v;
		vgpu_vreg(vgpu, offset - 0x800) = v;
	} else {
		vgpu_vreg(vgpu, offset - 0x400) = v;
		vgpu_vreg(vgpu, offset - 0x600) = v;
	}

	vgpu_vreg(vgpu, offset) = v;

	return 0;
}

static int bxt_gt_disp_pwron_write(struct intel_vgpu *vgpu,
		unsigned int offset, void *p_data, unsigned int bytes)
{
	u32 v = *(u32 *)p_data;

	if (v & BIT(0)) {
		vgpu_vreg_t(vgpu, BXT_PORT_CL1CM_DW0(DPIO_PHY0)) &=
			~PHY_RESERVED;
		vgpu_vreg_t(vgpu, BXT_PORT_CL1CM_DW0(DPIO_PHY0)) |=
			PHY_POWER_GOOD;
	}

	if (v & BIT(1)) {
		vgpu_vreg_t(vgpu, BXT_PORT_CL1CM_DW0(DPIO_PHY1)) &=
			~PHY_RESERVED;
		vgpu_vreg_t(vgpu, BXT_PORT_CL1CM_DW0(DPIO_PHY1)) |=
			PHY_POWER_GOOD;
	}


	vgpu_vreg(vgpu, offset) = v;

	return 0;
}

static int edp_psr_imr_iir_write(struct intel_vgpu *vgpu,
		unsigned int offset, void *p_data, unsigned int bytes)
{
	vgpu_vreg(vgpu, offset) = 0;
	return 0;
}

static int guc_status_read(struct intel_vgpu *vgpu,
			   unsigned int offset, void *p_data,
			   unsigned int bytes)
{
	/* keep MIA_IN_RESET before clearing */
	read_vreg(vgpu, offset, p_data, bytes);
	vgpu_vreg(vgpu, offset) &= ~GS_MIA_IN_RESET;
	return 0;
}

static int mmio_read_from_hw(struct intel_vgpu *vgpu,
		unsigned int offset, void *p_data, unsigned int bytes)
{
	struct intel_gvt *gvt = vgpu->gvt;
	const struct intel_engine_cs *engine =
		intel_gvt_render_mmio_to_engine(gvt, offset);

	/**
	 * Read HW reg in following case
	 * a. the offset isn't a ring mmio
	 * b. the offset's ring is running on hw.
	 * c. the offset is ring time stamp mmio
	 */

	if (!engine ||
	    vgpu == gvt->scheduler.engine_owner[engine->id] ||
	    offset == i915_mmio_reg_offset(RING_TIMESTAMP(engine->mmio_base)) ||
	    offset == i915_mmio_reg_offset(RING_TIMESTAMP_UDW(engine->mmio_base))) {
		mmio_hw_access_pre(gvt->gt);
		vgpu_vreg(vgpu, offset) =
			intel_uncore_read(gvt->gt->uncore, _MMIO(offset));
		mmio_hw_access_post(gvt->gt);
	}

	return intel_vgpu_default_mmio_read(vgpu, offset, p_data, bytes);
}

static int elsp_mmio_write(struct intel_vgpu *vgpu, unsigned int offset,
		void *p_data, unsigned int bytes)
{
	struct drm_i915_private *i915 = vgpu->gvt->gt->i915;
	const struct intel_engine_cs *engine = intel_gvt_render_mmio_to_engine(vgpu->gvt, offset);
	struct intel_vgpu_execlist *execlist;
	u32 data = *(u32 *)p_data;
	int ret = 0;

	if (drm_WARN_ON(&i915->drm, !engine))
		return -EINVAL;

	execlist = &vgpu->submission.execlist[engine->id];

	execlist->elsp_dwords.data[3 - execlist->elsp_dwords.index] = data;
	if (execlist->elsp_dwords.index == 3) {
		ret = intel_vgpu_submit_execlist(vgpu, engine);
		if(ret)
			gvt_vgpu_err("fail submit workload on ring %s\n",
				     engine->name);
	}

	++execlist->elsp_dwords.index;
	execlist->elsp_dwords.index &= 0x3;
	return ret;
}

static int ring_mode_mmio_write(struct intel_vgpu *vgpu, unsigned int offset,
		void *p_data, unsigned int bytes)
{
	u32 data = *(u32 *)p_data;
	const struct intel_engine_cs *engine =
		intel_gvt_render_mmio_to_engine(vgpu->gvt, offset);
	bool enable_execlist;
	int ret;

	(*(u32 *)p_data) &= ~_MASKED_BIT_ENABLE(1);
	if (IS_COFFEELAKE(vgpu->gvt->gt->i915))
		(*(u32 *)p_data) &= ~_MASKED_BIT_ENABLE(2);
	write_vreg(vgpu, offset, p_data, bytes);

	if (data & _MASKED_BIT_ENABLE(1)) {
		enter_failsafe_mode(vgpu, GVT_FAILSAFE_UNSUPPORTED_GUEST);
		return 0;
	}

	if (IS_COFFEELAKE(vgpu->gvt->gt->i915) &&
	    data & _MASKED_BIT_ENABLE(2)) {
		enter_failsafe_mode(vgpu, GVT_FAILSAFE_UNSUPPORTED_GUEST);
		return 0;
	}

	/* when PPGTT mode enabled, we will check if guest has called
	 * pvinfo, if not, we will treat this guest as non-gvtg-aware
	 * guest, and stop emulating its cfg space, mmio, gtt, etc.
	 */
	if (((data & _MASKED_BIT_ENABLE(GFX_PPGTT_ENABLE)) ||
			(data & _MASKED_BIT_ENABLE(GFX_RUN_LIST_ENABLE)))
			&& !vgpu->pv_notified) {
		enter_failsafe_mode(vgpu, GVT_FAILSAFE_UNSUPPORTED_GUEST);
		return 0;
	}
	if ((data & _MASKED_BIT_ENABLE(GFX_RUN_LIST_ENABLE))
			|| (data & _MASKED_BIT_DISABLE(GFX_RUN_LIST_ENABLE))) {
		enable_execlist = !!(data & GFX_RUN_LIST_ENABLE);

		gvt_dbg_core("EXECLIST %s on ring %s\n",
			     (enable_execlist ? "enabling" : "disabling"),
			     engine->name);

		if (!enable_execlist)
			return 0;

		ret = intel_vgpu_select_submission_ops(vgpu,
						       engine->mask,
						       INTEL_VGPU_EXECLIST_SUBMISSION);
		if (ret)
			return ret;

		intel_vgpu_start_schedule(vgpu);
	}
	return 0;
}

static int gvt_reg_tlb_control_handler(struct intel_vgpu *vgpu,
		unsigned int offset, void *p_data, unsigned int bytes)
{
	unsigned int id = 0;

	write_vreg(vgpu, offset, p_data, bytes);
	vgpu_vreg(vgpu, offset) = 0;

	switch (offset) {
	case 0x4260:
		id = RCS0;
		break;
	case 0x4264:
		id = VCS0;
		break;
	case 0x4268:
		id = VCS1;
		break;
	case 0x426c:
		id = BCS0;
		break;
	case 0x4270:
		id = VECS0;
		break;
	default:
		return -EINVAL;
	}
	set_bit(id, (void *)vgpu->submission.tlb_handle_pending);

	return 0;
}

static int ring_reset_ctl_write(struct intel_vgpu *vgpu,
	unsigned int offset, void *p_data, unsigned int bytes)
{
	u32 data;

	write_vreg(vgpu, offset, p_data, bytes);
	data = vgpu_vreg(vgpu, offset);

	if (data & _MASKED_BIT_ENABLE(RESET_CTL_REQUEST_RESET))
		data |= RESET_CTL_READY_TO_RESET;
	else if (data & _MASKED_BIT_DISABLE(RESET_CTL_REQUEST_RESET))
		data &= ~RESET_CTL_READY_TO_RESET;

	vgpu_vreg(vgpu, offset) = data;
	return 0;
}

static int csfe_chicken1_mmio_write(struct intel_vgpu *vgpu,
				    unsigned int offset, void *p_data,
				    unsigned int bytes)
{
	u32 data = *(u32 *)p_data;

	(*(u32 *)p_data) &= ~_MASKED_BIT_ENABLE(0x18);
	write_vreg(vgpu, offset, p_data, bytes);

	if (data & _MASKED_BIT_ENABLE(0x10) || data & _MASKED_BIT_ENABLE(0x8))
		enter_failsafe_mode(vgpu, GVT_FAILSAFE_UNSUPPORTED_GUEST);

	return 0;
}

#define MMIO_F(reg, s, f, am, rm, d, r, w) do { \
	ret = new_mmio_info(gvt, i915_mmio_reg_offset(reg), \
		f, s, am, rm, d, r, w); \
	if (ret) \
		return ret; \
} while (0)

#define MMIO_D(reg, d) \
	MMIO_F(reg, 4, 0, 0, 0, d, NULL, NULL)

#define MMIO_DH(reg, d, r, w) \
	MMIO_F(reg, 4, 0, 0, 0, d, r, w)

#define MMIO_DFH(reg, d, f, r, w) \
	MMIO_F(reg, 4, f, 0, 0, d, r, w)

#define MMIO_GM(reg, d, r, w) \
	MMIO_F(reg, 4, F_GMADR, 0xFFFFF000, 0, d, r, w)

#define MMIO_GM_RDR(reg, d, r, w) \
	MMIO_F(reg, 4, F_GMADR | F_CMD_ACCESS, 0xFFFFF000, 0, d, r, w)

#define MMIO_RO(reg, d, f, rm, r, w) \
	MMIO_F(reg, 4, F_RO | f, 0, rm, d, r, w)

#define MMIO_RING_F(prefix, s, f, am, rm, d, r, w) do { \
	MMIO_F(prefix(RENDER_RING_BASE), s, f, am, rm, d, r, w); \
	MMIO_F(prefix(BLT_RING_BASE), s, f, am, rm, d, r, w); \
	MMIO_F(prefix(GEN6_BSD_RING_BASE), s, f, am, rm, d, r, w); \
	MMIO_F(prefix(VEBOX_RING_BASE), s, f, am, rm, d, r, w); \
	if (HAS_ENGINE(dev_priv, VCS1)) \
		MMIO_F(prefix(GEN8_BSD2_RING_BASE), s, f, am, rm, d, r, w); \
} while (0)

#define MMIO_RING_D(prefix, d) \
	MMIO_RING_F(prefix, 4, 0, 0, 0, d, NULL, NULL)

#define MMIO_RING_DFH(prefix, d, f, r, w) \
	MMIO_RING_F(prefix, 4, f, 0, 0, d, r, w)

#define MMIO_RING_GM(prefix, d, r, w) \
	MMIO_RING_F(prefix, 4, F_GMADR, 0xFFFF0000, 0, d, r, w)

#define MMIO_RING_GM_RDR(prefix, d, r, w) \
	MMIO_RING_F(prefix, 4, F_GMADR | F_CMD_ACCESS, 0xFFFF0000, 0, d, r, w)

#define MMIO_RING_RO(prefix, d, f, rm, r, w) \
	MMIO_RING_F(prefix, 4, F_RO | f, 0, rm, d, r, w)

static int init_generic_mmio_info(struct intel_gvt *gvt)
{
	struct drm_i915_private *dev_priv = gvt->gt->i915;
	int ret;

	MMIO_RING_DFH(RING_IMR, D_ALL, F_CMD_ACCESS, NULL,
		intel_vgpu_reg_imr_handler);

	MMIO_DFH(SDEIMR, D_ALL, 0, NULL, intel_vgpu_reg_imr_handler);
	MMIO_DFH(SDEIER, D_ALL, 0, NULL, intel_vgpu_reg_ier_handler);
	MMIO_DFH(SDEIIR, D_ALL, 0, NULL, intel_vgpu_reg_iir_handler);
	MMIO_D(SDEISR, D_ALL);

	MMIO_RING_DFH(RING_HWSTAM, D_ALL, F_CMD_ACCESS, NULL, NULL);

	MMIO_DH(GEN8_GAMW_ECO_DEV_RW_IA, D_BDW_PLUS, NULL,
		gamw_echo_dev_rw_ia_write);

	MMIO_GM_RDR(BSD_HWS_PGA_GEN7, D_ALL, NULL, NULL);
	MMIO_GM_RDR(BLT_HWS_PGA_GEN7, D_ALL, NULL, NULL);
	MMIO_GM_RDR(VEBOX_HWS_PGA_GEN7, D_ALL, NULL, NULL);

#define RING_REG(base) _MMIO((base) + 0x28)
	MMIO_RING_DFH(RING_REG, D_ALL, F_CMD_ACCESS, NULL, NULL);
#undef RING_REG

#define RING_REG(base) _MMIO((base) + 0x134)
	MMIO_RING_DFH(RING_REG, D_ALL, F_CMD_ACCESS, NULL, NULL);
#undef RING_REG

#define RING_REG(base) _MMIO((base) + 0x6c)
	MMIO_RING_DFH(RING_REG, D_ALL, 0, mmio_read_from_hw, NULL);
#undef RING_REG
	MMIO_DH(GEN7_SC_INSTDONE, D_BDW_PLUS, mmio_read_from_hw, NULL);

	MMIO_GM_RDR(_MMIO(0x2148), D_ALL, NULL, NULL);
	MMIO_GM_RDR(CCID(RENDER_RING_BASE), D_ALL, NULL, NULL);
	MMIO_GM_RDR(_MMIO(0x12198), D_ALL, NULL, NULL);
	MMIO_D(GEN7_CXT_SIZE, D_ALL);

	MMIO_RING_DFH(RING_TAIL, D_ALL, F_CMD_ACCESS, NULL, NULL);
	MMIO_RING_DFH(RING_HEAD, D_ALL, F_CMD_ACCESS, NULL, NULL);
	MMIO_RING_DFH(RING_CTL, D_ALL, F_CMD_ACCESS, NULL, NULL);
	MMIO_RING_DFH(RING_ACTHD, D_ALL, F_CMD_ACCESS, mmio_read_from_hw, NULL);
	MMIO_RING_GM_RDR(RING_START, D_ALL, NULL, NULL);

	/* RING MODE */
#define RING_REG(base) _MMIO((base) + 0x29c)
	MMIO_RING_DFH(RING_REG, D_ALL, F_MODE_MASK | F_CMD_ACCESS, NULL,
		ring_mode_mmio_write);
#undef RING_REG

	MMIO_RING_DFH(RING_MI_MODE, D_ALL, F_MODE_MASK | F_CMD_ACCESS,
		NULL, NULL);
	MMIO_RING_DFH(RING_INSTPM, D_ALL, F_MODE_MASK | F_CMD_ACCESS,
			NULL, NULL);
	MMIO_RING_DFH(RING_TIMESTAMP, D_ALL, F_CMD_ACCESS,
			mmio_read_from_hw, NULL);
	MMIO_RING_DFH(RING_TIMESTAMP_UDW, D_ALL, F_CMD_ACCESS,
			mmio_read_from_hw, NULL);

	MMIO_DFH(GEN7_GT_MODE, D_ALL, F_MODE_MASK | F_CMD_ACCESS, NULL, NULL);
	MMIO_DFH(CACHE_MODE_0_GEN7, D_ALL, F_MODE_MASK | F_CMD_ACCESS,
		NULL, NULL);
	MMIO_DFH(CACHE_MODE_1, D_ALL, F_MODE_MASK | F_CMD_ACCESS, NULL, NULL);
	MMIO_DFH(CACHE_MODE_0, D_ALL, F_MODE_MASK | F_CMD_ACCESS, NULL, NULL);
	MMIO_DFH(_MMIO(0x2124), D_ALL, F_MODE_MASK | F_CMD_ACCESS, NULL, NULL);

	MMIO_DFH(_MMIO(0x20dc), D_ALL, F_MODE_MASK | F_CMD_ACCESS, NULL, NULL);
	MMIO_DFH(_3D_CHICKEN3, D_ALL, F_MODE_MASK | F_CMD_ACCESS, NULL, NULL);
	MMIO_DFH(_MMIO(0x2088), D_ALL, F_MODE_MASK | F_CMD_ACCESS, NULL, NULL);
	MMIO_DFH(FF_SLICE_CS_CHICKEN2, D_ALL,
		 F_MODE_MASK | F_CMD_ACCESS, NULL, NULL);
	MMIO_DFH(_MMIO(0x2470), D_ALL, F_MODE_MASK | F_CMD_ACCESS, NULL, NULL);
	MMIO_DFH(GAM_ECOCHK, D_ALL, F_CMD_ACCESS, NULL, NULL);
	MMIO_DFH(GEN7_COMMON_SLICE_CHICKEN1, D_ALL, F_MODE_MASK | F_CMD_ACCESS,
		NULL, NULL);
	MMIO_DFH(COMMON_SLICE_CHICKEN2, D_ALL, F_MODE_MASK | F_CMD_ACCESS,
		 NULL, NULL);
	MMIO_DFH(_MMIO(0x9030), D_ALL, F_CMD_ACCESS, NULL, NULL);
	MMIO_DFH(_MMIO(0x20a0), D_ALL, F_CMD_ACCESS, NULL, NULL);
	MMIO_DFH(_MMIO(0x2420), D_ALL, F_CMD_ACCESS, NULL, NULL);
	MMIO_DFH(_MMIO(0x2430), D_ALL, F_CMD_ACCESS, NULL, NULL);
	MMIO_DFH(_MMIO(0x2434), D_ALL, F_CMD_ACCESS, NULL, NULL);
	MMIO_DFH(_MMIO(0x2438), D_ALL, F_CMD_ACCESS, NULL, NULL);
	MMIO_DFH(_MMIO(0x243c), D_ALL, F_CMD_ACCESS, NULL, NULL);
	MMIO_DFH(_MMIO(0x7018), D_ALL, F_MODE_MASK | F_CMD_ACCESS, NULL, NULL);
	MMIO_DFH(HALF_SLICE_CHICKEN3, D_ALL, F_MODE_MASK | F_CMD_ACCESS, NULL, NULL);
	MMIO_DFH(GEN7_HALF_SLICE_CHICKEN1, D_ALL, F_MODE_MASK | F_CMD_ACCESS, NULL, NULL);

	/* display */
	MMIO_F(_MMIO(0x60220), 0x20, 0, 0, 0, D_ALL, NULL, NULL);
	MMIO_D(_MMIO(0x602a0), D_ALL);

	MMIO_D(_MMIO(0x65050), D_ALL);
	MMIO_D(_MMIO(0x650b4), D_ALL);

	MMIO_D(_MMIO(0xc4040), D_ALL);
	MMIO_D(DERRMR, D_ALL);

	MMIO_D(PIPEDSL(PIPE_A), D_ALL);
	MMIO_D(PIPEDSL(PIPE_B), D_ALL);
	MMIO_D(PIPEDSL(PIPE_C), D_ALL);
	MMIO_D(PIPEDSL(_PIPE_EDP), D_ALL);

	MMIO_DH(PIPECONF(PIPE_A), D_ALL, NULL, pipeconf_mmio_write);
	MMIO_DH(PIPECONF(PIPE_B), D_ALL, NULL, pipeconf_mmio_write);
	MMIO_DH(PIPECONF(PIPE_C), D_ALL, NULL, pipeconf_mmio_write);
	MMIO_DH(PIPECONF(_PIPE_EDP), D_ALL, NULL, pipeconf_mmio_write);

	MMIO_D(PIPESTAT(PIPE_A), D_ALL);
	MMIO_D(PIPESTAT(PIPE_B), D_ALL);
	MMIO_D(PIPESTAT(PIPE_C), D_ALL);
	MMIO_D(PIPESTAT(_PIPE_EDP), D_ALL);

	MMIO_D(PIPE_FLIPCOUNT_G4X(PIPE_A), D_ALL);
	MMIO_D(PIPE_FLIPCOUNT_G4X(PIPE_B), D_ALL);
	MMIO_D(PIPE_FLIPCOUNT_G4X(PIPE_C), D_ALL);
	MMIO_D(PIPE_FLIPCOUNT_G4X(_PIPE_EDP), D_ALL);

	MMIO_D(PIPE_FRMCOUNT_G4X(PIPE_A), D_ALL);
	MMIO_D(PIPE_FRMCOUNT_G4X(PIPE_B), D_ALL);
	MMIO_D(PIPE_FRMCOUNT_G4X(PIPE_C), D_ALL);
	MMIO_D(PIPE_FRMCOUNT_G4X(_PIPE_EDP), D_ALL);

	MMIO_D(CURCNTR(PIPE_A), D_ALL);
	MMIO_D(CURCNTR(PIPE_B), D_ALL);
	MMIO_D(CURCNTR(PIPE_C), D_ALL);

	MMIO_D(CURPOS(PIPE_A), D_ALL);
	MMIO_D(CURPOS(PIPE_B), D_ALL);
	MMIO_D(CURPOS(PIPE_C), D_ALL);

	MMIO_D(CURBASE(PIPE_A), D_ALL);
	MMIO_D(CURBASE(PIPE_B), D_ALL);
	MMIO_D(CURBASE(PIPE_C), D_ALL);

	MMIO_D(CUR_FBC_CTL(PIPE_A), D_ALL);
	MMIO_D(CUR_FBC_CTL(PIPE_B), D_ALL);
	MMIO_D(CUR_FBC_CTL(PIPE_C), D_ALL);

	MMIO_D(_MMIO(0x700ac), D_ALL);
	MMIO_D(_MMIO(0x710ac), D_ALL);
	MMIO_D(_MMIO(0x720ac), D_ALL);

	MMIO_D(_MMIO(0x70090), D_ALL);
	MMIO_D(_MMIO(0x70094), D_ALL);
	MMIO_D(_MMIO(0x70098), D_ALL);
	MMIO_D(_MMIO(0x7009c), D_ALL);

	MMIO_D(DSPCNTR(PIPE_A), D_ALL);
	MMIO_D(DSPADDR(PIPE_A), D_ALL);
	MMIO_D(DSPSTRIDE(PIPE_A), D_ALL);
	MMIO_D(DSPPOS(PIPE_A), D_ALL);
	MMIO_D(DSPSIZE(PIPE_A), D_ALL);
	MMIO_DH(DSPSURF(PIPE_A), D_ALL, NULL, pri_surf_mmio_write);
	MMIO_D(DSPOFFSET(PIPE_A), D_ALL);
	MMIO_D(DSPSURFLIVE(PIPE_A), D_ALL);
	MMIO_DH(REG_50080(PIPE_A, PLANE_PRIMARY), D_ALL, NULL,
		reg50080_mmio_write);

	MMIO_D(DSPCNTR(PIPE_B), D_ALL);
	MMIO_D(DSPADDR(PIPE_B), D_ALL);
	MMIO_D(DSPSTRIDE(PIPE_B), D_ALL);
	MMIO_D(DSPPOS(PIPE_B), D_ALL);
	MMIO_D(DSPSIZE(PIPE_B), D_ALL);
	MMIO_DH(DSPSURF(PIPE_B), D_ALL, NULL, pri_surf_mmio_write);
	MMIO_D(DSPOFFSET(PIPE_B), D_ALL);
	MMIO_D(DSPSURFLIVE(PIPE_B), D_ALL);
	MMIO_DH(REG_50080(PIPE_B, PLANE_PRIMARY), D_ALL, NULL,
		reg50080_mmio_write);

	MMIO_D(DSPCNTR(PIPE_C), D_ALL);
	MMIO_D(DSPADDR(PIPE_C), D_ALL);
	MMIO_D(DSPSTRIDE(PIPE_C), D_ALL);
	MMIO_D(DSPPOS(PIPE_C), D_ALL);
	MMIO_D(DSPSIZE(PIPE_C), D_ALL);
	MMIO_DH(DSPSURF(PIPE_C), D_ALL, NULL, pri_surf_mmio_write);
	MMIO_D(DSPOFFSET(PIPE_C), D_ALL);
	MMIO_D(DSPSURFLIVE(PIPE_C), D_ALL);
	MMIO_DH(REG_50080(PIPE_C, PLANE_PRIMARY), D_ALL, NULL,
		reg50080_mmio_write);

	MMIO_D(SPRCTL(PIPE_A), D_ALL);
	MMIO_D(SPRLINOFF(PIPE_A), D_ALL);
	MMIO_D(SPRSTRIDE(PIPE_A), D_ALL);
	MMIO_D(SPRPOS(PIPE_A), D_ALL);
	MMIO_D(SPRSIZE(PIPE_A), D_ALL);
	MMIO_D(SPRKEYVAL(PIPE_A), D_ALL);
	MMIO_D(SPRKEYMSK(PIPE_A), D_ALL);
	MMIO_DH(SPRSURF(PIPE_A), D_ALL, NULL, spr_surf_mmio_write);
	MMIO_D(SPRKEYMAX(PIPE_A), D_ALL);
	MMIO_D(SPROFFSET(PIPE_A), D_ALL);
	MMIO_D(SPRSCALE(PIPE_A), D_ALL);
	MMIO_D(SPRSURFLIVE(PIPE_A), D_ALL);
	MMIO_DH(REG_50080(PIPE_A, PLANE_SPRITE0), D_ALL, NULL,
		reg50080_mmio_write);

	MMIO_D(SPRCTL(PIPE_B), D_ALL);
	MMIO_D(SPRLINOFF(PIPE_B), D_ALL);
	MMIO_D(SPRSTRIDE(PIPE_B), D_ALL);
	MMIO_D(SPRPOS(PIPE_B), D_ALL);
	MMIO_D(SPRSIZE(PIPE_B), D_ALL);
	MMIO_D(SPRKEYVAL(PIPE_B), D_ALL);
	MMIO_D(SPRKEYMSK(PIPE_B), D_ALL);
	MMIO_DH(SPRSURF(PIPE_B), D_ALL, NULL, spr_surf_mmio_write);
	MMIO_D(SPRKEYMAX(PIPE_B), D_ALL);
	MMIO_D(SPROFFSET(PIPE_B), D_ALL);
	MMIO_D(SPRSCALE(PIPE_B), D_ALL);
	MMIO_D(SPRSURFLIVE(PIPE_B), D_ALL);
	MMIO_DH(REG_50080(PIPE_B, PLANE_SPRITE0), D_ALL, NULL,
		reg50080_mmio_write);

	MMIO_D(SPRCTL(PIPE_C), D_ALL);
	MMIO_D(SPRLINOFF(PIPE_C), D_ALL);
	MMIO_D(SPRSTRIDE(PIPE_C), D_ALL);
	MMIO_D(SPRPOS(PIPE_C), D_ALL);
	MMIO_D(SPRSIZE(PIPE_C), D_ALL);
	MMIO_D(SPRKEYVAL(PIPE_C), D_ALL);
	MMIO_D(SPRKEYMSK(PIPE_C), D_ALL);
	MMIO_DH(SPRSURF(PIPE_C), D_ALL, NULL, spr_surf_mmio_write);
	MMIO_D(SPRKEYMAX(PIPE_C), D_ALL);
	MMIO_D(SPROFFSET(PIPE_C), D_ALL);
	MMIO_D(SPRSCALE(PIPE_C), D_ALL);
	MMIO_D(SPRSURFLIVE(PIPE_C), D_ALL);
	MMIO_DH(REG_50080(PIPE_C, PLANE_SPRITE0), D_ALL, NULL,
		reg50080_mmio_write);

	MMIO_D(HTOTAL(TRANSCODER_A), D_ALL);
	MMIO_D(HBLANK(TRANSCODER_A), D_ALL);
	MMIO_D(HSYNC(TRANSCODER_A), D_ALL);
	MMIO_D(VTOTAL(TRANSCODER_A), D_ALL);
	MMIO_D(VBLANK(TRANSCODER_A), D_ALL);
	MMIO_D(VSYNC(TRANSCODER_A), D_ALL);
	MMIO_D(BCLRPAT(TRANSCODER_A), D_ALL);
	MMIO_D(VSYNCSHIFT(TRANSCODER_A), D_ALL);
	MMIO_D(PIPESRC(TRANSCODER_A), D_ALL);

	MMIO_D(HTOTAL(TRANSCODER_B), D_ALL);
	MMIO_D(HBLANK(TRANSCODER_B), D_ALL);
	MMIO_D(HSYNC(TRANSCODER_B), D_ALL);
	MMIO_D(VTOTAL(TRANSCODER_B), D_ALL);
	MMIO_D(VBLANK(TRANSCODER_B), D_ALL);
	MMIO_D(VSYNC(TRANSCODER_B), D_ALL);
	MMIO_D(BCLRPAT(TRANSCODER_B), D_ALL);
	MMIO_D(VSYNCSHIFT(TRANSCODER_B), D_ALL);
	MMIO_D(PIPESRC(TRANSCODER_B), D_ALL);

	MMIO_D(HTOTAL(TRANSCODER_C), D_ALL);
	MMIO_D(HBLANK(TRANSCODER_C), D_ALL);
	MMIO_D(HSYNC(TRANSCODER_C), D_ALL);
	MMIO_D(VTOTAL(TRANSCODER_C), D_ALL);
	MMIO_D(VBLANK(TRANSCODER_C), D_ALL);
	MMIO_D(VSYNC(TRANSCODER_C), D_ALL);
	MMIO_D(BCLRPAT(TRANSCODER_C), D_ALL);
	MMIO_D(VSYNCSHIFT(TRANSCODER_C), D_ALL);
	MMIO_D(PIPESRC(TRANSCODER_C), D_ALL);

	MMIO_D(HTOTAL(TRANSCODER_EDP), D_ALL);
	MMIO_D(HBLANK(TRANSCODER_EDP), D_ALL);
	MMIO_D(HSYNC(TRANSCODER_EDP), D_ALL);
	MMIO_D(VTOTAL(TRANSCODER_EDP), D_ALL);
	MMIO_D(VBLANK(TRANSCODER_EDP), D_ALL);
	MMIO_D(VSYNC(TRANSCODER_EDP), D_ALL);
	MMIO_D(BCLRPAT(TRANSCODER_EDP), D_ALL);
	MMIO_D(VSYNCSHIFT(TRANSCODER_EDP), D_ALL);

	MMIO_D(PIPE_DATA_M1(TRANSCODER_A), D_ALL);
	MMIO_D(PIPE_DATA_N1(TRANSCODER_A), D_ALL);
	MMIO_D(PIPE_DATA_M2(TRANSCODER_A), D_ALL);
	MMIO_D(PIPE_DATA_N2(TRANSCODER_A), D_ALL);
	MMIO_D(PIPE_LINK_M1(TRANSCODER_A), D_ALL);
	MMIO_D(PIPE_LINK_N1(TRANSCODER_A), D_ALL);
	MMIO_D(PIPE_LINK_M2(TRANSCODER_A), D_ALL);
	MMIO_D(PIPE_LINK_N2(TRANSCODER_A), D_ALL);

	MMIO_D(PIPE_DATA_M1(TRANSCODER_B), D_ALL);
	MMIO_D(PIPE_DATA_N1(TRANSCODER_B), D_ALL);
	MMIO_D(PIPE_DATA_M2(TRANSCODER_B), D_ALL);
	MMIO_D(PIPE_DATA_N2(TRANSCODER_B), D_ALL);
	MMIO_D(PIPE_LINK_M1(TRANSCODER_B), D_ALL);
	MMIO_D(PIPE_LINK_N1(TRANSCODER_B), D_ALL);
	MMIO_D(PIPE_LINK_M2(TRANSCODER_B), D_ALL);
	MMIO_D(PIPE_LINK_N2(TRANSCODER_B), D_ALL);

	MMIO_D(PIPE_DATA_M1(TRANSCODER_C), D_ALL);
	MMIO_D(PIPE_DATA_N1(TRANSCODER_C), D_ALL);
	MMIO_D(PIPE_DATA_M2(TRANSCODER_C), D_ALL);
	MMIO_D(PIPE_DATA_N2(TRANSCODER_C), D_ALL);
	MMIO_D(PIPE_LINK_M1(TRANSCODER_C), D_ALL);
	MMIO_D(PIPE_LINK_N1(TRANSCODER_C), D_ALL);
	MMIO_D(PIPE_LINK_M2(TRANSCODER_C), D_ALL);
	MMIO_D(PIPE_LINK_N2(TRANSCODER_C), D_ALL);

	MMIO_D(PIPE_DATA_M1(TRANSCODER_EDP), D_ALL);
	MMIO_D(PIPE_DATA_N1(TRANSCODER_EDP), D_ALL);
	MMIO_D(PIPE_DATA_M2(TRANSCODER_EDP), D_ALL);
	MMIO_D(PIPE_DATA_N2(TRANSCODER_EDP), D_ALL);
	MMIO_D(PIPE_LINK_M1(TRANSCODER_EDP), D_ALL);
	MMIO_D(PIPE_LINK_N1(TRANSCODER_EDP), D_ALL);
	MMIO_D(PIPE_LINK_M2(TRANSCODER_EDP), D_ALL);
	MMIO_D(PIPE_LINK_N2(TRANSCODER_EDP), D_ALL);

	MMIO_D(PF_CTL(PIPE_A), D_ALL);
	MMIO_D(PF_WIN_SZ(PIPE_A), D_ALL);
	MMIO_D(PF_WIN_POS(PIPE_A), D_ALL);
	MMIO_D(PF_VSCALE(PIPE_A), D_ALL);
	MMIO_D(PF_HSCALE(PIPE_A), D_ALL);

	MMIO_D(PF_CTL(PIPE_B), D_ALL);
	MMIO_D(PF_WIN_SZ(PIPE_B), D_ALL);
	MMIO_D(PF_WIN_POS(PIPE_B), D_ALL);
	MMIO_D(PF_VSCALE(PIPE_B), D_ALL);
	MMIO_D(PF_HSCALE(PIPE_B), D_ALL);

	MMIO_D(PF_CTL(PIPE_C), D_ALL);
	MMIO_D(PF_WIN_SZ(PIPE_C), D_ALL);
	MMIO_D(PF_WIN_POS(PIPE_C), D_ALL);
	MMIO_D(PF_VSCALE(PIPE_C), D_ALL);
	MMIO_D(PF_HSCALE(PIPE_C), D_ALL);

	MMIO_D(WM0_PIPEA_ILK, D_ALL);
	MMIO_D(WM0_PIPEB_ILK, D_ALL);
	MMIO_D(WM0_PIPEC_IVB, D_ALL);
	MMIO_D(WM1_LP_ILK, D_ALL);
	MMIO_D(WM2_LP_ILK, D_ALL);
	MMIO_D(WM3_LP_ILK, D_ALL);
	MMIO_D(WM1S_LP_ILK, D_ALL);
	MMIO_D(WM2S_LP_IVB, D_ALL);
	MMIO_D(WM3S_LP_IVB, D_ALL);

	MMIO_D(BLC_PWM_CPU_CTL2, D_ALL);
	MMIO_D(BLC_PWM_CPU_CTL, D_ALL);
	MMIO_D(BLC_PWM_PCH_CTL1, D_ALL);
	MMIO_D(BLC_PWM_PCH_CTL2, D_ALL);

	MMIO_D(_MMIO(0x48268), D_ALL);

	MMIO_F(PCH_GMBUS0, 4 * 4, 0, 0, 0, D_ALL, gmbus_mmio_read,
		gmbus_mmio_write);
	MMIO_F(PCH_GPIO_BASE, 6 * 4, F_UNALIGN, 0, 0, D_ALL, NULL, NULL);
	MMIO_F(_MMIO(0xe4f00), 0x28, 0, 0, 0, D_ALL, NULL, NULL);

	MMIO_F(_MMIO(_PCH_DPB_AUX_CH_CTL), 6 * 4, 0, 0, 0, D_PRE_SKL, NULL,
		dp_aux_ch_ctl_mmio_write);
	MMIO_F(_MMIO(_PCH_DPC_AUX_CH_CTL), 6 * 4, 0, 0, 0, D_PRE_SKL, NULL,
		dp_aux_ch_ctl_mmio_write);
	MMIO_F(_MMIO(_PCH_DPD_AUX_CH_CTL), 6 * 4, 0, 0, 0, D_PRE_SKL, NULL,
		dp_aux_ch_ctl_mmio_write);

	MMIO_DH(PCH_ADPA, D_PRE_SKL, NULL, pch_adpa_mmio_write);

	MMIO_DH(_MMIO(_PCH_TRANSACONF), D_ALL, NULL, transconf_mmio_write);
	MMIO_DH(_MMIO(_PCH_TRANSBCONF), D_ALL, NULL, transconf_mmio_write);

	MMIO_DH(FDI_RX_IIR(PIPE_A), D_ALL, NULL, fdi_rx_iir_mmio_write);
	MMIO_DH(FDI_RX_IIR(PIPE_B), D_ALL, NULL, fdi_rx_iir_mmio_write);
	MMIO_DH(FDI_RX_IIR(PIPE_C), D_ALL, NULL, fdi_rx_iir_mmio_write);
	MMIO_DH(FDI_RX_IMR(PIPE_A), D_ALL, NULL, update_fdi_rx_iir_status);
	MMIO_DH(FDI_RX_IMR(PIPE_B), D_ALL, NULL, update_fdi_rx_iir_status);
	MMIO_DH(FDI_RX_IMR(PIPE_C), D_ALL, NULL, update_fdi_rx_iir_status);
	MMIO_DH(FDI_RX_CTL(PIPE_A), D_ALL, NULL, update_fdi_rx_iir_status);
	MMIO_DH(FDI_RX_CTL(PIPE_B), D_ALL, NULL, update_fdi_rx_iir_status);
	MMIO_DH(FDI_RX_CTL(PIPE_C), D_ALL, NULL, update_fdi_rx_iir_status);

	MMIO_D(_MMIO(_PCH_TRANS_HTOTAL_A), D_ALL);
	MMIO_D(_MMIO(_PCH_TRANS_HBLANK_A), D_ALL);
	MMIO_D(_MMIO(_PCH_TRANS_HSYNC_A), D_ALL);
	MMIO_D(_MMIO(_PCH_TRANS_VTOTAL_A), D_ALL);
	MMIO_D(_MMIO(_PCH_TRANS_VBLANK_A), D_ALL);
	MMIO_D(_MMIO(_PCH_TRANS_VSYNC_A), D_ALL);
	MMIO_D(_MMIO(_PCH_TRANS_VSYNCSHIFT_A), D_ALL);

	MMIO_D(_MMIO(_PCH_TRANS_HTOTAL_B), D_ALL);
	MMIO_D(_MMIO(_PCH_TRANS_HBLANK_B), D_ALL);
	MMIO_D(_MMIO(_PCH_TRANS_HSYNC_B), D_ALL);
	MMIO_D(_MMIO(_PCH_TRANS_VTOTAL_B), D_ALL);
	MMIO_D(_MMIO(_PCH_TRANS_VBLANK_B), D_ALL);
	MMIO_D(_MMIO(_PCH_TRANS_VSYNC_B), D_ALL);
	MMIO_D(_MMIO(_PCH_TRANS_VSYNCSHIFT_B), D_ALL);

	MMIO_D(_MMIO(_PCH_TRANSA_DATA_M1), D_ALL);
	MMIO_D(_MMIO(_PCH_TRANSA_DATA_N1), D_ALL);
	MMIO_D(_MMIO(_PCH_TRANSA_DATA_M2), D_ALL);
	MMIO_D(_MMIO(_PCH_TRANSA_DATA_N2), D_ALL);
	MMIO_D(_MMIO(_PCH_TRANSA_LINK_M1), D_ALL);
	MMIO_D(_MMIO(_PCH_TRANSA_LINK_N1), D_ALL);
	MMIO_D(_MMIO(_PCH_TRANSA_LINK_M2), D_ALL);
	MMIO_D(_MMIO(_PCH_TRANSA_LINK_N2), D_ALL);

	MMIO_D(TRANS_DP_CTL(PIPE_A), D_ALL);
	MMIO_D(TRANS_DP_CTL(PIPE_B), D_ALL);
	MMIO_D(TRANS_DP_CTL(PIPE_C), D_ALL);

	MMIO_D(TVIDEO_DIP_CTL(PIPE_A), D_ALL);
	MMIO_D(TVIDEO_DIP_DATA(PIPE_A), D_ALL);
	MMIO_D(TVIDEO_DIP_GCP(PIPE_A), D_ALL);

	MMIO_D(TVIDEO_DIP_CTL(PIPE_B), D_ALL);
	MMIO_D(TVIDEO_DIP_DATA(PIPE_B), D_ALL);
	MMIO_D(TVIDEO_DIP_GCP(PIPE_B), D_ALL);

	MMIO_D(TVIDEO_DIP_CTL(PIPE_C), D_ALL);
	MMIO_D(TVIDEO_DIP_DATA(PIPE_C), D_ALL);
	MMIO_D(TVIDEO_DIP_GCP(PIPE_C), D_ALL);

	MMIO_D(_MMIO(_FDI_RXA_MISC), D_ALL);
	MMIO_D(_MMIO(_FDI_RXB_MISC), D_ALL);
	MMIO_D(_MMIO(_FDI_RXA_TUSIZE1), D_ALL);
	MMIO_D(_MMIO(_FDI_RXA_TUSIZE2), D_ALL);
	MMIO_D(_MMIO(_FDI_RXB_TUSIZE1), D_ALL);
	MMIO_D(_MMIO(_FDI_RXB_TUSIZE2), D_ALL);

	MMIO_DH(PCH_PP_CONTROL, D_ALL, NULL, pch_pp_control_mmio_write);
	MMIO_D(PCH_PP_DIVISOR, D_ALL);
	MMIO_D(PCH_PP_STATUS,  D_ALL);
	MMIO_D(PCH_LVDS, D_ALL);
	MMIO_D(_MMIO(_PCH_DPLL_A), D_ALL);
	MMIO_D(_MMIO(_PCH_DPLL_B), D_ALL);
	MMIO_D(_MMIO(_PCH_FPA0), D_ALL);
	MMIO_D(_MMIO(_PCH_FPA1), D_ALL);
	MMIO_D(_MMIO(_PCH_FPB0), D_ALL);
	MMIO_D(_MMIO(_PCH_FPB1), D_ALL);
	MMIO_D(PCH_DREF_CONTROL, D_ALL);
	MMIO_D(PCH_RAWCLK_FREQ, D_ALL);
	MMIO_D(PCH_DPLL_SEL, D_ALL);

	MMIO_D(_MMIO(0x61208), D_ALL);
	MMIO_D(_MMIO(0x6120c), D_ALL);
	MMIO_D(PCH_PP_ON_DELAYS, D_ALL);
	MMIO_D(PCH_PP_OFF_DELAYS, D_ALL);

	MMIO_DH(_MMIO(0xe651c), D_ALL, dpy_reg_mmio_read, NULL);
	MMIO_DH(_MMIO(0xe661c), D_ALL, dpy_reg_mmio_read, NULL);
	MMIO_DH(_MMIO(0xe671c), D_ALL, dpy_reg_mmio_read, NULL);
	MMIO_DH(_MMIO(0xe681c), D_ALL, dpy_reg_mmio_read, NULL);
	MMIO_DH(_MMIO(0xe6c04), D_ALL, dpy_reg_mmio_read, NULL);
	MMIO_DH(_MMIO(0xe6e1c), D_ALL, dpy_reg_mmio_read, NULL);

	MMIO_RO(PCH_PORT_HOTPLUG, D_ALL, 0,
		PORTA_HOTPLUG_STATUS_MASK
		| PORTB_HOTPLUG_STATUS_MASK
		| PORTC_HOTPLUG_STATUS_MASK
		| PORTD_HOTPLUG_STATUS_MASK,
		NULL, NULL);

	MMIO_DH(LCPLL_CTL, D_ALL, NULL, lcpll_ctl_mmio_write);
	MMIO_D(FUSE_STRAP, D_ALL);
	MMIO_D(DIGITAL_PORT_HOTPLUG_CNTRL, D_ALL);

	MMIO_D(DISP_ARB_CTL, D_ALL);
	MMIO_D(DISP_ARB_CTL2, D_ALL);

	MMIO_D(ILK_DISPLAY_CHICKEN1, D_ALL);
	MMIO_D(ILK_DISPLAY_CHICKEN2, D_ALL);
	MMIO_D(ILK_DSPCLK_GATE_D, D_ALL);

	MMIO_D(SOUTH_CHICKEN1, D_ALL);
	MMIO_DH(SOUTH_CHICKEN2, D_ALL, NULL, south_chicken2_mmio_write);
	MMIO_D(_MMIO(_TRANSA_CHICKEN1), D_ALL);
	MMIO_D(_MMIO(_TRANSB_CHICKEN1), D_ALL);
	MMIO_D(SOUTH_DSPCLK_GATE_D, D_ALL);
	MMIO_D(_MMIO(_TRANSA_CHICKEN2), D_ALL);
	MMIO_D(_MMIO(_TRANSB_CHICKEN2), D_ALL);

	MMIO_D(ILK_DPFC_CB_BASE, D_ALL);
	MMIO_D(ILK_DPFC_CONTROL, D_ALL);
	MMIO_D(ILK_DPFC_RECOMP_CTL, D_ALL);
	MMIO_D(ILK_DPFC_STATUS, D_ALL);
	MMIO_D(ILK_DPFC_FENCE_YOFF, D_ALL);
	MMIO_D(ILK_DPFC_CHICKEN, D_ALL);
	MMIO_D(ILK_FBC_RT_BASE, D_ALL);

	MMIO_D(IPS_CTL, D_ALL);

	MMIO_D(PIPE_CSC_COEFF_RY_GY(PIPE_A), D_ALL);
	MMIO_D(PIPE_CSC_COEFF_BY(PIPE_A), D_ALL);
	MMIO_D(PIPE_CSC_COEFF_RU_GU(PIPE_A), D_ALL);
	MMIO_D(PIPE_CSC_COEFF_BU(PIPE_A), D_ALL);
	MMIO_D(PIPE_CSC_COEFF_RV_GV(PIPE_A), D_ALL);
	MMIO_D(PIPE_CSC_COEFF_BV(PIPE_A), D_ALL);
	MMIO_D(PIPE_CSC_MODE(PIPE_A), D_ALL);
	MMIO_D(PIPE_CSC_PREOFF_HI(PIPE_A), D_ALL);
	MMIO_D(PIPE_CSC_PREOFF_ME(PIPE_A), D_ALL);
	MMIO_D(PIPE_CSC_PREOFF_LO(PIPE_A), D_ALL);
	MMIO_D(PIPE_CSC_POSTOFF_HI(PIPE_A), D_ALL);
	MMIO_D(PIPE_CSC_POSTOFF_ME(PIPE_A), D_ALL);
	MMIO_D(PIPE_CSC_POSTOFF_LO(PIPE_A), D_ALL);

	MMIO_D(PIPE_CSC_COEFF_RY_GY(PIPE_B), D_ALL);
	MMIO_D(PIPE_CSC_COEFF_BY(PIPE_B), D_ALL);
	MMIO_D(PIPE_CSC_COEFF_RU_GU(PIPE_B), D_ALL);
	MMIO_D(PIPE_CSC_COEFF_BU(PIPE_B), D_ALL);
	MMIO_D(PIPE_CSC_COEFF_RV_GV(PIPE_B), D_ALL);
	MMIO_D(PIPE_CSC_COEFF_BV(PIPE_B), D_ALL);
	MMIO_D(PIPE_CSC_MODE(PIPE_B), D_ALL);
	MMIO_D(PIPE_CSC_PREOFF_HI(PIPE_B), D_ALL);
	MMIO_D(PIPE_CSC_PREOFF_ME(PIPE_B), D_ALL);
	MMIO_D(PIPE_CSC_PREOFF_LO(PIPE_B), D_ALL);
	MMIO_D(PIPE_CSC_POSTOFF_HI(PIPE_B), D_ALL);
	MMIO_D(PIPE_CSC_POSTOFF_ME(PIPE_B), D_ALL);
	MMIO_D(PIPE_CSC_POSTOFF_LO(PIPE_B), D_ALL);

	MMIO_D(PIPE_CSC_COEFF_RY_GY(PIPE_C), D_ALL);
	MMIO_D(PIPE_CSC_COEFF_BY(PIPE_C), D_ALL);
	MMIO_D(PIPE_CSC_COEFF_RU_GU(PIPE_C), D_ALL);
	MMIO_D(PIPE_CSC_COEFF_BU(PIPE_C), D_ALL);
	MMIO_D(PIPE_CSC_COEFF_RV_GV(PIPE_C), D_ALL);
	MMIO_D(PIPE_CSC_COEFF_BV(PIPE_C), D_ALL);
	MMIO_D(PIPE_CSC_MODE(PIPE_C), D_ALL);
	MMIO_D(PIPE_CSC_PREOFF_HI(PIPE_C), D_ALL);
	MMIO_D(PIPE_CSC_PREOFF_ME(PIPE_C), D_ALL);
	MMIO_D(PIPE_CSC_PREOFF_LO(PIPE_C), D_ALL);
	MMIO_D(PIPE_CSC_POSTOFF_HI(PIPE_C), D_ALL);
	MMIO_D(PIPE_CSC_POSTOFF_ME(PIPE_C), D_ALL);
	MMIO_D(PIPE_CSC_POSTOFF_LO(PIPE_C), D_ALL);

	MMIO_D(PREC_PAL_INDEX(PIPE_A), D_ALL);
	MMIO_D(PREC_PAL_DATA(PIPE_A), D_ALL);
	MMIO_F(PREC_PAL_GC_MAX(PIPE_A, 0), 4 * 3, 0, 0, 0, D_ALL, NULL, NULL);

	MMIO_D(PREC_PAL_INDEX(PIPE_B), D_ALL);
	MMIO_D(PREC_PAL_DATA(PIPE_B), D_ALL);
	MMIO_F(PREC_PAL_GC_MAX(PIPE_B, 0), 4 * 3, 0, 0, 0, D_ALL, NULL, NULL);

	MMIO_D(PREC_PAL_INDEX(PIPE_C), D_ALL);
	MMIO_D(PREC_PAL_DATA(PIPE_C), D_ALL);
	MMIO_F(PREC_PAL_GC_MAX(PIPE_C, 0), 4 * 3, 0, 0, 0, D_ALL, NULL, NULL);

	MMIO_D(_MMIO(0x60110), D_ALL);
	MMIO_D(_MMIO(0x61110), D_ALL);
	MMIO_F(_MMIO(0x70400), 0x40, 0, 0, 0, D_ALL, NULL, NULL);
	MMIO_F(_MMIO(0x71400), 0x40, 0, 0, 0, D_ALL, NULL, NULL);
	MMIO_F(_MMIO(0x72400), 0x40, 0, 0, 0, D_ALL, NULL, NULL);
	MMIO_F(_MMIO(0x70440), 0xc, 0, 0, 0, D_PRE_SKL, NULL, NULL);
	MMIO_F(_MMIO(0x71440), 0xc, 0, 0, 0, D_PRE_SKL, NULL, NULL);
	MMIO_F(_MMIO(0x72440), 0xc, 0, 0, 0, D_PRE_SKL, NULL, NULL);
	MMIO_F(_MMIO(0x7044c), 0xc, 0, 0, 0, D_PRE_SKL, NULL, NULL);
	MMIO_F(_MMIO(0x7144c), 0xc, 0, 0, 0, D_PRE_SKL, NULL, NULL);
	MMIO_F(_MMIO(0x7244c), 0xc, 0, 0, 0, D_PRE_SKL, NULL, NULL);

	MMIO_D(WM_LINETIME(PIPE_A), D_ALL);
	MMIO_D(WM_LINETIME(PIPE_B), D_ALL);
	MMIO_D(WM_LINETIME(PIPE_C), D_ALL);
	MMIO_D(SPLL_CTL, D_ALL);
	MMIO_D(_MMIO(_WRPLL_CTL1), D_ALL);
	MMIO_D(_MMIO(_WRPLL_CTL2), D_ALL);
	MMIO_D(PORT_CLK_SEL(PORT_A), D_ALL);
	MMIO_D(PORT_CLK_SEL(PORT_B), D_ALL);
	MMIO_D(PORT_CLK_SEL(PORT_C), D_ALL);
	MMIO_D(PORT_CLK_SEL(PORT_D), D_ALL);
	MMIO_D(PORT_CLK_SEL(PORT_E), D_ALL);
	MMIO_D(TRANS_CLK_SEL(TRANSCODER_A), D_ALL);
	MMIO_D(TRANS_CLK_SEL(TRANSCODER_B), D_ALL);
	MMIO_D(TRANS_CLK_SEL(TRANSCODER_C), D_ALL);

	MMIO_D(HSW_NDE_RSTWRN_OPT, D_ALL);
	MMIO_D(_MMIO(0x46508), D_ALL);

	MMIO_D(_MMIO(0x49080), D_ALL);
	MMIO_D(_MMIO(0x49180), D_ALL);
	MMIO_D(_MMIO(0x49280), D_ALL);

	MMIO_F(_MMIO(0x49090), 0x14, 0, 0, 0, D_ALL, NULL, NULL);
	MMIO_F(_MMIO(0x49190), 0x14, 0, 0, 0, D_ALL, NULL, NULL);
	MMIO_F(_MMIO(0x49290), 0x14, 0, 0, 0, D_ALL, NULL, NULL);

	MMIO_D(GAMMA_MODE(PIPE_A), D_ALL);
	MMIO_D(GAMMA_MODE(PIPE_B), D_ALL);
	MMIO_D(GAMMA_MODE(PIPE_C), D_ALL);

	MMIO_D(PIPE_MULT(PIPE_A), D_ALL);
	MMIO_D(PIPE_MULT(PIPE_B), D_ALL);
	MMIO_D(PIPE_MULT(PIPE_C), D_ALL);

	MMIO_D(HSW_TVIDEO_DIP_CTL(TRANSCODER_A), D_ALL);
	MMIO_D(HSW_TVIDEO_DIP_CTL(TRANSCODER_B), D_ALL);
	MMIO_D(HSW_TVIDEO_DIP_CTL(TRANSCODER_C), D_ALL);

	MMIO_DH(SFUSE_STRAP, D_ALL, NULL, NULL);
	MMIO_D(SBI_ADDR, D_ALL);
	MMIO_DH(SBI_DATA, D_ALL, sbi_data_mmio_read, NULL);
	MMIO_DH(SBI_CTL_STAT, D_ALL, NULL, sbi_ctl_mmio_write);
	MMIO_D(PIXCLK_GATE, D_ALL);

	MMIO_F(_MMIO(_DPA_AUX_CH_CTL), 6 * 4, 0, 0, 0, D_ALL, NULL,
		dp_aux_ch_ctl_mmio_write);

	MMIO_DH(DDI_BUF_CTL(PORT_A), D_ALL, NULL, ddi_buf_ctl_mmio_write);
	MMIO_DH(DDI_BUF_CTL(PORT_B), D_ALL, NULL, ddi_buf_ctl_mmio_write);
	MMIO_DH(DDI_BUF_CTL(PORT_C), D_ALL, NULL, ddi_buf_ctl_mmio_write);
	MMIO_DH(DDI_BUF_CTL(PORT_D), D_ALL, NULL, ddi_buf_ctl_mmio_write);
	MMIO_DH(DDI_BUF_CTL(PORT_E), D_ALL, NULL, ddi_buf_ctl_mmio_write);

	MMIO_DH(DP_TP_CTL(PORT_A), D_ALL, NULL, dp_tp_ctl_mmio_write);
	MMIO_DH(DP_TP_CTL(PORT_B), D_ALL, NULL, dp_tp_ctl_mmio_write);
	MMIO_DH(DP_TP_CTL(PORT_C), D_ALL, NULL, dp_tp_ctl_mmio_write);
	MMIO_DH(DP_TP_CTL(PORT_D), D_ALL, NULL, dp_tp_ctl_mmio_write);
	MMIO_DH(DP_TP_CTL(PORT_E), D_ALL, NULL, dp_tp_ctl_mmio_write);

	MMIO_DH(DP_TP_STATUS(PORT_A), D_ALL, NULL, dp_tp_status_mmio_write);
	MMIO_DH(DP_TP_STATUS(PORT_B), D_ALL, NULL, dp_tp_status_mmio_write);
	MMIO_DH(DP_TP_STATUS(PORT_C), D_ALL, NULL, dp_tp_status_mmio_write);
	MMIO_DH(DP_TP_STATUS(PORT_D), D_ALL, NULL, dp_tp_status_mmio_write);
	MMIO_DH(DP_TP_STATUS(PORT_E), D_ALL, NULL, NULL);

	MMIO_F(_MMIO(_DDI_BUF_TRANS_A), 0x50, 0, 0, 0, D_ALL, NULL, NULL);
	MMIO_F(_MMIO(0x64e60), 0x50, 0, 0, 0, D_ALL, NULL, NULL);
	MMIO_F(_MMIO(0x64eC0), 0x50, 0, 0, 0, D_ALL, NULL, NULL);
	MMIO_F(_MMIO(0x64f20), 0x50, 0, 0, 0, D_ALL, NULL, NULL);
	MMIO_F(_MMIO(0x64f80), 0x50, 0, 0, 0, D_ALL, NULL, NULL);

	MMIO_D(HSW_AUD_CFG(PIPE_A), D_ALL);
	MMIO_D(HSW_AUD_PIN_ELD_CP_VLD, D_ALL);
	MMIO_D(HSW_AUD_MISC_CTRL(PIPE_A), D_ALL);

	MMIO_DH(_MMIO(_TRANS_DDI_FUNC_CTL_A), D_ALL, NULL, NULL);
	MMIO_DH(_MMIO(_TRANS_DDI_FUNC_CTL_B), D_ALL, NULL, NULL);
	MMIO_DH(_MMIO(_TRANS_DDI_FUNC_CTL_C), D_ALL, NULL, NULL);
	MMIO_DH(_MMIO(_TRANS_DDI_FUNC_CTL_EDP), D_ALL, NULL, NULL);

	MMIO_D(_MMIO(_TRANSA_MSA_MISC), D_ALL);
	MMIO_D(_MMIO(_TRANSB_MSA_MISC), D_ALL);
	MMIO_D(_MMIO(_TRANSC_MSA_MISC), D_ALL);
	MMIO_D(_MMIO(_TRANS_EDP_MSA_MISC), D_ALL);

	MMIO_DH(FORCEWAKE, D_ALL, NULL, NULL);
	MMIO_D(FORCEWAKE_ACK, D_ALL);
	MMIO_D(GEN6_GT_CORE_STATUS, D_ALL);
	MMIO_D(GEN6_GT_THREAD_STATUS_REG, D_ALL);
	MMIO_DFH(GTFIFODBG, D_ALL, F_CMD_ACCESS, NULL, NULL);
	MMIO_DFH(GTFIFOCTL, D_ALL, F_CMD_ACCESS, NULL, NULL);
	MMIO_DH(FORCEWAKE_MT, D_PRE_SKL, NULL, mul_force_wake_write);
	MMIO_DH(FORCEWAKE_ACK_HSW, D_BDW, NULL, NULL);
	MMIO_D(ECOBUS, D_ALL);
	MMIO_DH(GEN6_RC_CONTROL, D_ALL, NULL, NULL);
	MMIO_DH(GEN6_RC_STATE, D_ALL, NULL, NULL);
	MMIO_D(GEN6_RPNSWREQ, D_ALL);
	MMIO_D(GEN6_RC_VIDEO_FREQ, D_ALL);
	MMIO_D(GEN6_RP_DOWN_TIMEOUT, D_ALL);
	MMIO_D(GEN6_RP_INTERRUPT_LIMITS, D_ALL);
	MMIO_D(GEN6_RPSTAT1, D_ALL);
	MMIO_D(GEN6_RP_CONTROL, D_ALL);
	MMIO_D(GEN6_RP_UP_THRESHOLD, D_ALL);
	MMIO_D(GEN6_RP_DOWN_THRESHOLD, D_ALL);
	MMIO_D(GEN6_RP_CUR_UP_EI, D_ALL);
	MMIO_D(GEN6_RP_CUR_UP, D_ALL);
	MMIO_D(GEN6_RP_PREV_UP, D_ALL);
	MMIO_D(GEN6_RP_CUR_DOWN_EI, D_ALL);
	MMIO_D(GEN6_RP_CUR_DOWN, D_ALL);
	MMIO_D(GEN6_RP_PREV_DOWN, D_ALL);
	MMIO_D(GEN6_RP_UP_EI, D_ALL);
	MMIO_D(GEN6_RP_DOWN_EI, D_ALL);
	MMIO_D(GEN6_RP_IDLE_HYSTERSIS, D_ALL);
	MMIO_D(GEN6_RC1_WAKE_RATE_LIMIT, D_ALL);
	MMIO_D(GEN6_RC6_WAKE_RATE_LIMIT, D_ALL);
	MMIO_D(GEN6_RC6pp_WAKE_RATE_LIMIT, D_ALL);
	MMIO_D(GEN6_RC_EVALUATION_INTERVAL, D_ALL);
	MMIO_D(GEN6_RC_IDLE_HYSTERSIS, D_ALL);
	MMIO_D(GEN6_RC_SLEEP, D_ALL);
	MMIO_D(GEN6_RC1e_THRESHOLD, D_ALL);
	MMIO_D(GEN6_RC6_THRESHOLD, D_ALL);
	MMIO_D(GEN6_RC6p_THRESHOLD, D_ALL);
	MMIO_D(GEN6_RC6pp_THRESHOLD, D_ALL);
	MMIO_D(GEN6_PMINTRMSK, D_ALL);
	MMIO_DH(HSW_PWR_WELL_CTL1, D_BDW, NULL, power_well_ctl_mmio_write);
	MMIO_DH(HSW_PWR_WELL_CTL2, D_BDW, NULL, power_well_ctl_mmio_write);
	MMIO_DH(HSW_PWR_WELL_CTL3, D_BDW, NULL, power_well_ctl_mmio_write);
	MMIO_DH(HSW_PWR_WELL_CTL4, D_BDW, NULL, power_well_ctl_mmio_write);
	MMIO_DH(HSW_PWR_WELL_CTL5, D_BDW, NULL, power_well_ctl_mmio_write);
	MMIO_DH(HSW_PWR_WELL_CTL6, D_BDW, NULL, power_well_ctl_mmio_write);

	MMIO_D(RSTDBYCTL, D_ALL);

	MMIO_DH(GEN6_GDRST, D_ALL, NULL, gdrst_mmio_write);
	MMIO_F(FENCE_REG_GEN6_LO(0), 0x80, 0, 0, 0, D_ALL, fence_mmio_read, fence_mmio_write);
	MMIO_DH(CPU_VGACNTRL, D_ALL, NULL, vga_control_mmio_write);

	MMIO_D(TILECTL, D_ALL);

	MMIO_D(GEN6_UCGCTL1, D_ALL);
	MMIO_D(GEN6_UCGCTL2, D_ALL);

	MMIO_F(_MMIO(0x4f000), 0x90, 0, 0, 0, D_ALL, NULL, NULL);

	MMIO_D(GEN6_PCODE_DATA, D_ALL);
	MMIO_D(_MMIO(0x13812c), D_ALL);
	MMIO_DH(GEN7_ERR_INT, D_ALL, NULL, NULL);
	MMIO_D(HSW_EDRAM_CAP, D_ALL);
	MMIO_D(HSW_IDICR, D_ALL);
	MMIO_DH(GFX_FLSH_CNTL_GEN6, D_ALL, NULL, NULL);

	MMIO_D(_MMIO(0x3c), D_ALL);
	MMIO_D(_MMIO(0x860), D_ALL);
	MMIO_D(ECOSKPD, D_ALL);
	MMIO_D(_MMIO(0x121d0), D_ALL);
	MMIO_D(GEN6_BLITTER_ECOSKPD, D_ALL);
	MMIO_D(_MMIO(0x41d0), D_ALL);
	MMIO_D(GAC_ECO_BITS, D_ALL);
	MMIO_D(_MMIO(0x6200), D_ALL);
	MMIO_D(_MMIO(0x6204), D_ALL);
	MMIO_D(_MMIO(0x6208), D_ALL);
	MMIO_D(_MMIO(0x7118), D_ALL);
	MMIO_D(_MMIO(0x7180), D_ALL);
	MMIO_D(_MMIO(0x7408), D_ALL);
	MMIO_D(_MMIO(0x7c00), D_ALL);
	MMIO_DH(GEN6_MBCTL, D_ALL, NULL, mbctl_write);
	MMIO_D(_MMIO(0x911c), D_ALL);
	MMIO_D(_MMIO(0x9120), D_ALL);
	MMIO_DFH(GEN7_UCGCTL4, D_ALL, F_CMD_ACCESS, NULL, NULL);

	MMIO_D(GAB_CTL, D_ALL);
	MMIO_D(_MMIO(0x48800), D_ALL);
	MMIO_D(_MMIO(0xce044), D_ALL);
	MMIO_D(_MMIO(0xe6500), D_ALL);
	MMIO_D(_MMIO(0xe6504), D_ALL);
	MMIO_D(_MMIO(0xe6600), D_ALL);
	MMIO_D(_MMIO(0xe6604), D_ALL);
	MMIO_D(_MMIO(0xe6700), D_ALL);
	MMIO_D(_MMIO(0xe6704), D_ALL);
	MMIO_D(_MMIO(0xe6800), D_ALL);
	MMIO_D(_MMIO(0xe6804), D_ALL);
	MMIO_D(PCH_GMBUS4, D_ALL);
	MMIO_D(PCH_GMBUS5, D_ALL);

	MMIO_D(_MMIO(0x902c), D_ALL);
	MMIO_D(_MMIO(0xec008), D_ALL);
	MMIO_D(_MMIO(0xec00c), D_ALL);
	MMIO_D(_MMIO(0xec008 + 0x18), D_ALL);
	MMIO_D(_MMIO(0xec00c + 0x18), D_ALL);
	MMIO_D(_MMIO(0xec008 + 0x18 * 2), D_ALL);
	MMIO_D(_MMIO(0xec00c + 0x18 * 2), D_ALL);
	MMIO_D(_MMIO(0xec008 + 0x18 * 3), D_ALL);
	MMIO_D(_MMIO(0xec00c + 0x18 * 3), D_ALL);
	MMIO_D(_MMIO(0xec408), D_ALL);
	MMIO_D(_MMIO(0xec40c), D_ALL);
	MMIO_D(_MMIO(0xec408 + 0x18), D_ALL);
	MMIO_D(_MMIO(0xec40c + 0x18), D_ALL);
	MMIO_D(_MMIO(0xec408 + 0x18 * 2), D_ALL);
	MMIO_D(_MMIO(0xec40c + 0x18 * 2), D_ALL);
	MMIO_D(_MMIO(0xec408 + 0x18 * 3), D_ALL);
	MMIO_D(_MMIO(0xec40c + 0x18 * 3), D_ALL);
	MMIO_D(_MMIO(0xfc810), D_ALL);
	MMIO_D(_MMIO(0xfc81c), D_ALL);
	MMIO_D(_MMIO(0xfc828), D_ALL);
	MMIO_D(_MMIO(0xfc834), D_ALL);
	MMIO_D(_MMIO(0xfcc00), D_ALL);
	MMIO_D(_MMIO(0xfcc0c), D_ALL);
	MMIO_D(_MMIO(0xfcc18), D_ALL);
	MMIO_D(_MMIO(0xfcc24), D_ALL);
	MMIO_D(_MMIO(0xfd000), D_ALL);
	MMIO_D(_MMIO(0xfd00c), D_ALL);
	MMIO_D(_MMIO(0xfd018), D_ALL);
	MMIO_D(_MMIO(0xfd024), D_ALL);
	MMIO_D(_MMIO(0xfd034), D_ALL);

	MMIO_DH(FPGA_DBG, D_ALL, NULL, fpga_dbg_mmio_write);
	MMIO_D(_MMIO(0x2054), D_ALL);
	MMIO_D(_MMIO(0x12054), D_ALL);
	MMIO_D(_MMIO(0x22054), D_ALL);
	MMIO_D(_MMIO(0x1a054), D_ALL);

	MMIO_D(_MMIO(0x44070), D_ALL);
	MMIO_DFH(_MMIO(0x215c), D_BDW_PLUS, F_CMD_ACCESS, NULL, NULL);
	MMIO_DFH(_MMIO(0x2178), D_ALL, F_CMD_ACCESS, NULL, NULL);
	MMIO_DFH(_MMIO(0x217c), D_ALL, F_CMD_ACCESS, NULL, NULL);
	MMIO_DFH(_MMIO(0x12178), D_ALL, F_CMD_ACCESS, NULL, NULL);
	MMIO_DFH(_MMIO(0x1217c), D_ALL, F_CMD_ACCESS, NULL, NULL);

	MMIO_F(_MMIO(0x2290), 8, F_CMD_ACCESS, 0, 0, D_BDW_PLUS, NULL, NULL);
	MMIO_D(_MMIO(0x2b00), D_BDW_PLUS);
	MMIO_D(_MMIO(0x2360), D_BDW_PLUS);
	MMIO_F(_MMIO(0x5200), 32, F_CMD_ACCESS, 0, 0, D_ALL, NULL, NULL);
	MMIO_F(_MMIO(0x5240), 32, F_CMD_ACCESS, 0, 0, D_ALL, NULL, NULL);
	MMIO_F(_MMIO(0x5280), 16, F_CMD_ACCESS, 0, 0, D_ALL, NULL, NULL);

	MMIO_DFH(_MMIO(0x1c17c), D_BDW_PLUS, F_CMD_ACCESS, NULL, NULL);
	MMIO_DFH(_MMIO(0x1c178), D_BDW_PLUS, F_CMD_ACCESS, NULL, NULL);
	MMIO_DFH(BCS_SWCTRL, D_ALL, F_CMD_ACCESS, NULL, NULL);

	MMIO_F(HS_INVOCATION_COUNT, 8, F_CMD_ACCESS, 0, 0, D_ALL, NULL, NULL);
	MMIO_F(DS_INVOCATION_COUNT, 8, F_CMD_ACCESS, 0, 0, D_ALL, NULL, NULL);
	MMIO_F(IA_VERTICES_COUNT, 8, F_CMD_ACCESS, 0, 0, D_ALL, NULL, NULL);
	MMIO_F(IA_PRIMITIVES_COUNT, 8, F_CMD_ACCESS, 0, 0, D_ALL, NULL, NULL);
	MMIO_F(VS_INVOCATION_COUNT, 8, F_CMD_ACCESS, 0, 0, D_ALL, NULL, NULL);
	MMIO_F(GS_INVOCATION_COUNT, 8, F_CMD_ACCESS, 0, 0, D_ALL, NULL, NULL);
	MMIO_F(GS_PRIMITIVES_COUNT, 8, F_CMD_ACCESS, 0, 0, D_ALL, NULL, NULL);
	MMIO_F(CL_INVOCATION_COUNT, 8, F_CMD_ACCESS, 0, 0, D_ALL, NULL, NULL);
	MMIO_F(CL_PRIMITIVES_COUNT, 8, F_CMD_ACCESS, 0, 0, D_ALL, NULL, NULL);
	MMIO_F(PS_INVOCATION_COUNT, 8, F_CMD_ACCESS, 0, 0, D_ALL, NULL, NULL);
	MMIO_F(PS_DEPTH_COUNT, 8, F_CMD_ACCESS, 0, 0, D_ALL, NULL, NULL);
	MMIO_DH(_MMIO(0x4260), D_BDW_PLUS, NULL, gvt_reg_tlb_control_handler);
	MMIO_DH(_MMIO(0x4264), D_BDW_PLUS, NULL, gvt_reg_tlb_control_handler);
	MMIO_DH(_MMIO(0x4268), D_BDW_PLUS, NULL, gvt_reg_tlb_control_handler);
	MMIO_DH(_MMIO(0x426c), D_BDW_PLUS, NULL, gvt_reg_tlb_control_handler);
	MMIO_DH(_MMIO(0x4270), D_BDW_PLUS, NULL, gvt_reg_tlb_control_handler);
	MMIO_DFH(_MMIO(0x4094), D_BDW_PLUS, F_CMD_ACCESS, NULL, NULL);

	MMIO_DFH(ARB_MODE, D_ALL, F_MODE_MASK | F_CMD_ACCESS, NULL, NULL);
	MMIO_RING_GM_RDR(RING_BBADDR, D_ALL, NULL, NULL);
	MMIO_DFH(_MMIO(0x2220), D_ALL, F_CMD_ACCESS, NULL, NULL);
	MMIO_DFH(_MMIO(0x12220), D_ALL, F_CMD_ACCESS, NULL, NULL);
	MMIO_DFH(_MMIO(0x22220), D_ALL, F_CMD_ACCESS, NULL, NULL);
	MMIO_RING_DFH(RING_SYNC_1, D_ALL, F_CMD_ACCESS, NULL, NULL);
	MMIO_RING_DFH(RING_SYNC_0, D_ALL, F_CMD_ACCESS, NULL, NULL);
	MMIO_DFH(_MMIO(0x22178), D_BDW_PLUS, F_CMD_ACCESS, NULL, NULL);
	MMIO_DFH(_MMIO(0x1a178), D_BDW_PLUS, F_CMD_ACCESS, NULL, NULL);
	MMIO_DFH(_MMIO(0x1a17c), D_BDW_PLUS, F_CMD_ACCESS, NULL, NULL);
	MMIO_DFH(_MMIO(0x2217c), D_BDW_PLUS, F_CMD_ACCESS, NULL, NULL);

	MMIO_DH(EDP_PSR_IMR, D_BDW_PLUS, NULL, edp_psr_imr_iir_write);
	MMIO_DH(EDP_PSR_IIR, D_BDW_PLUS, NULL, edp_psr_imr_iir_write);
	MMIO_DH(GUC_STATUS, D_ALL, guc_status_read, NULL);

	return 0;
}

static int init_bdw_mmio_info(struct intel_gvt *gvt)
{
	struct drm_i915_private *dev_priv = gvt->gt->i915;
	int ret;

	MMIO_DH(GEN8_GT_IMR(0), D_BDW_PLUS, NULL, intel_vgpu_reg_imr_handler);
	MMIO_DH(GEN8_GT_IER(0), D_BDW_PLUS, NULL, intel_vgpu_reg_ier_handler);
	MMIO_DH(GEN8_GT_IIR(0), D_BDW_PLUS, NULL, intel_vgpu_reg_iir_handler);
	MMIO_D(GEN8_GT_ISR(0), D_BDW_PLUS);

	MMIO_DH(GEN8_GT_IMR(1), D_BDW_PLUS, NULL, intel_vgpu_reg_imr_handler);
	MMIO_DH(GEN8_GT_IER(1), D_BDW_PLUS, NULL, intel_vgpu_reg_ier_handler);
	MMIO_DH(GEN8_GT_IIR(1), D_BDW_PLUS, NULL, intel_vgpu_reg_iir_handler);
	MMIO_D(GEN8_GT_ISR(1), D_BDW_PLUS);

	MMIO_DH(GEN8_GT_IMR(2), D_BDW_PLUS, NULL, intel_vgpu_reg_imr_handler);
	MMIO_DH(GEN8_GT_IER(2), D_BDW_PLUS, NULL, intel_vgpu_reg_ier_handler);
	MMIO_DH(GEN8_GT_IIR(2), D_BDW_PLUS, NULL, intel_vgpu_reg_iir_handler);
	MMIO_D(GEN8_GT_ISR(2), D_BDW_PLUS);

	MMIO_DH(GEN8_GT_IMR(3), D_BDW_PLUS, NULL, intel_vgpu_reg_imr_handler);
	MMIO_DH(GEN8_GT_IER(3), D_BDW_PLUS, NULL, intel_vgpu_reg_ier_handler);
	MMIO_DH(GEN8_GT_IIR(3), D_BDW_PLUS, NULL, intel_vgpu_reg_iir_handler);
	MMIO_D(GEN8_GT_ISR(3), D_BDW_PLUS);

	MMIO_DH(GEN8_DE_PIPE_IMR(PIPE_A), D_BDW_PLUS, NULL,
		intel_vgpu_reg_imr_handler);
	MMIO_DH(GEN8_DE_PIPE_IER(PIPE_A), D_BDW_PLUS, NULL,
		intel_vgpu_reg_ier_handler);
	MMIO_DH(GEN8_DE_PIPE_IIR(PIPE_A), D_BDW_PLUS, NULL,
		intel_vgpu_reg_iir_handler);
	MMIO_D(GEN8_DE_PIPE_ISR(PIPE_A), D_BDW_PLUS);

	MMIO_DH(GEN8_DE_PIPE_IMR(PIPE_B), D_BDW_PLUS, NULL,
		intel_vgpu_reg_imr_handler);
	MMIO_DH(GEN8_DE_PIPE_IER(PIPE_B), D_BDW_PLUS, NULL,
		intel_vgpu_reg_ier_handler);
	MMIO_DH(GEN8_DE_PIPE_IIR(PIPE_B), D_BDW_PLUS, NULL,
		intel_vgpu_reg_iir_handler);
	MMIO_D(GEN8_DE_PIPE_ISR(PIPE_B), D_BDW_PLUS);

	MMIO_DH(GEN8_DE_PIPE_IMR(PIPE_C), D_BDW_PLUS, NULL,
		intel_vgpu_reg_imr_handler);
	MMIO_DH(GEN8_DE_PIPE_IER(PIPE_C), D_BDW_PLUS, NULL,
		intel_vgpu_reg_ier_handler);
	MMIO_DH(GEN8_DE_PIPE_IIR(PIPE_C), D_BDW_PLUS, NULL,
		intel_vgpu_reg_iir_handler);
	MMIO_D(GEN8_DE_PIPE_ISR(PIPE_C), D_BDW_PLUS);

	MMIO_DH(GEN8_DE_PORT_IMR, D_BDW_PLUS, NULL, intel_vgpu_reg_imr_handler);
	MMIO_DH(GEN8_DE_PORT_IER, D_BDW_PLUS, NULL, intel_vgpu_reg_ier_handler);
	MMIO_DH(GEN8_DE_PORT_IIR, D_BDW_PLUS, NULL, intel_vgpu_reg_iir_handler);
	MMIO_D(GEN8_DE_PORT_ISR, D_BDW_PLUS);

	MMIO_DH(GEN8_DE_MISC_IMR, D_BDW_PLUS, NULL, intel_vgpu_reg_imr_handler);
	MMIO_DH(GEN8_DE_MISC_IER, D_BDW_PLUS, NULL, intel_vgpu_reg_ier_handler);
	MMIO_DH(GEN8_DE_MISC_IIR, D_BDW_PLUS, NULL, intel_vgpu_reg_iir_handler);
	MMIO_D(GEN8_DE_MISC_ISR, D_BDW_PLUS);

	MMIO_DH(GEN8_PCU_IMR, D_BDW_PLUS, NULL, intel_vgpu_reg_imr_handler);
	MMIO_DH(GEN8_PCU_IER, D_BDW_PLUS, NULL, intel_vgpu_reg_ier_handler);
	MMIO_DH(GEN8_PCU_IIR, D_BDW_PLUS, NULL, intel_vgpu_reg_iir_handler);
	MMIO_D(GEN8_PCU_ISR, D_BDW_PLUS);

	MMIO_DH(GEN8_MASTER_IRQ, D_BDW_PLUS, NULL,
		intel_vgpu_reg_master_irq_handler);

	MMIO_RING_DFH(RING_ACTHD_UDW, D_BDW_PLUS, F_CMD_ACCESS,
		mmio_read_from_hw, NULL);

#define RING_REG(base) _MMIO((base) + 0xd0)
	MMIO_RING_F(RING_REG, 4, F_RO, 0,
		~_MASKED_BIT_ENABLE(RESET_CTL_REQUEST_RESET), D_BDW_PLUS, NULL,
		ring_reset_ctl_write);
#undef RING_REG

#define RING_REG(base) _MMIO((base) + 0x230)
	MMIO_RING_DFH(RING_REG, D_BDW_PLUS, 0, NULL, elsp_mmio_write);
#undef RING_REG

#define RING_REG(base) _MMIO((base) + 0x234)
	MMIO_RING_F(RING_REG, 8, F_RO | F_CMD_ACCESS, 0, ~0, D_BDW_PLUS,
		NULL, NULL);
#undef RING_REG

#define RING_REG(base) _MMIO((base) + 0x244)
	MMIO_RING_DFH(RING_REG, D_BDW_PLUS, F_CMD_ACCESS, NULL, NULL);
#undef RING_REG

#define RING_REG(base) _MMIO((base) + 0x370)
	MMIO_RING_F(RING_REG, 48, F_RO, 0, ~0, D_BDW_PLUS, NULL, NULL);
#undef RING_REG

#define RING_REG(base) _MMIO((base) + 0x3a0)
	MMIO_RING_DFH(RING_REG, D_BDW_PLUS, F_MODE_MASK, NULL, NULL);
#undef RING_REG

	MMIO_D(PIPEMISC(PIPE_A), D_BDW_PLUS);
	MMIO_D(PIPEMISC(PIPE_B), D_BDW_PLUS);
	MMIO_D(PIPEMISC(PIPE_C), D_BDW_PLUS);
	MMIO_D(_MMIO(0x1c1d0), D_BDW_PLUS);
	MMIO_D(GEN6_MBCUNIT_SNPCR, D_BDW_PLUS);
	MMIO_D(GEN7_MISCCPCTL, D_BDW_PLUS);
	MMIO_D(_MMIO(0x1c054), D_BDW_PLUS);

	MMIO_DH(GEN6_PCODE_MAILBOX, D_BDW_PLUS, NULL, mailbox_write);

	MMIO_D(GEN8_PRIVATE_PAT_LO, D_BDW_PLUS);
	MMIO_D(GEN8_PRIVATE_PAT_HI, D_BDW_PLUS);

	MMIO_D(GAMTARBMODE, D_BDW_PLUS);

#define RING_REG(base) _MMIO((base) + 0x270)
	MMIO_RING_F(RING_REG, 32, 0, 0, 0, D_BDW_PLUS, NULL, NULL);
#undef RING_REG

	MMIO_RING_GM_RDR(RING_HWS_PGA, D_BDW_PLUS, NULL, hws_pga_write);

	MMIO_DFH(HDC_CHICKEN0, D_BDW_PLUS, F_MODE_MASK | F_CMD_ACCESS, NULL, NULL);

	MMIO_D(CHICKEN_PIPESL_1(PIPE_A), D_BDW_PLUS);
	MMIO_D(CHICKEN_PIPESL_1(PIPE_B), D_BDW_PLUS);
	MMIO_D(CHICKEN_PIPESL_1(PIPE_C), D_BDW_PLUS);

	MMIO_D(WM_MISC, D_BDW);
	MMIO_D(_MMIO(_SRD_CTL_EDP), D_BDW);

	MMIO_D(_MMIO(0x6671c), D_BDW_PLUS);
	MMIO_D(_MMIO(0x66c00), D_BDW_PLUS);
	MMIO_D(_MMIO(0x66c04), D_BDW_PLUS);

	MMIO_D(HSW_GTT_CACHE_EN, D_BDW_PLUS);

	MMIO_D(GEN8_EU_DISABLE0, D_BDW_PLUS);
	MMIO_D(GEN8_EU_DISABLE1, D_BDW_PLUS);
	MMIO_D(GEN8_EU_DISABLE2, D_BDW_PLUS);

	MMIO_D(_MMIO(0xfdc), D_BDW_PLUS);
	MMIO_DFH(GEN8_ROW_CHICKEN, D_BDW_PLUS, F_MODE_MASK | F_CMD_ACCESS,
		NULL, NULL);
	MMIO_DFH(GEN7_ROW_CHICKEN2, D_BDW_PLUS, F_MODE_MASK | F_CMD_ACCESS,
		NULL, NULL);
	MMIO_DFH(GEN8_UCGCTL6, D_BDW_PLUS, F_CMD_ACCESS, NULL, NULL);

	MMIO_DFH(_MMIO(0xb1f0), D_BDW, F_CMD_ACCESS, NULL, NULL);
	MMIO_DFH(_MMIO(0xb1c0), D_BDW, F_CMD_ACCESS, NULL, NULL);
	MMIO_DFH(GEN8_L3SQCREG4, D_BDW_PLUS, F_CMD_ACCESS, NULL, NULL);
	MMIO_DFH(_MMIO(0xb100), D_BDW, F_CMD_ACCESS, NULL, NULL);
	MMIO_DFH(_MMIO(0xb10c), D_BDW, F_CMD_ACCESS, NULL, NULL);
	MMIO_D(_MMIO(0xb110), D_BDW);

	MMIO_F(_MMIO(0x24d0), 48, F_CMD_ACCESS, 0, 0, D_BDW_PLUS,
		NULL, force_nonpriv_write);

	MMIO_D(_MMIO(0x44484), D_BDW_PLUS);
	MMIO_D(_MMIO(0x4448c), D_BDW_PLUS);

	MMIO_DFH(_MMIO(0x83a4), D_BDW, F_CMD_ACCESS, NULL, NULL);
	MMIO_D(GEN8_L3_LRA_1_GPGPU, D_BDW_PLUS);

	MMIO_DFH(_MMIO(0x8430), D_BDW, F_CMD_ACCESS, NULL, NULL);

	MMIO_D(_MMIO(0x110000), D_BDW_PLUS);

	MMIO_D(_MMIO(0x48400), D_BDW_PLUS);

	MMIO_D(_MMIO(0x6e570), D_BDW_PLUS);
	MMIO_D(_MMIO(0x65f10), D_BDW_PLUS);

	MMIO_DFH(_MMIO(0xe194), D_BDW_PLUS, F_MODE_MASK | F_CMD_ACCESS, NULL, NULL);
	MMIO_DFH(_MMIO(0xe188), D_BDW_PLUS, F_MODE_MASK | F_CMD_ACCESS, NULL, NULL);
	MMIO_DFH(HALF_SLICE_CHICKEN2, D_BDW_PLUS, F_MODE_MASK | F_CMD_ACCESS, NULL, NULL);
	MMIO_DFH(_MMIO(0x2580), D_BDW_PLUS, F_MODE_MASK | F_CMD_ACCESS, NULL, NULL);

	MMIO_DFH(_MMIO(0x2248), D_BDW, F_CMD_ACCESS, NULL, NULL);

	MMIO_DFH(_MMIO(0xe220), D_BDW_PLUS, F_CMD_ACCESS, NULL, NULL);
	MMIO_DFH(_MMIO(0xe230), D_BDW_PLUS, F_CMD_ACCESS, NULL, NULL);
	MMIO_DFH(_MMIO(0xe240), D_BDW_PLUS, F_CMD_ACCESS, NULL, NULL);
	MMIO_DFH(_MMIO(0xe260), D_BDW_PLUS, F_CMD_ACCESS, NULL, NULL);
	MMIO_DFH(_MMIO(0xe270), D_BDW_PLUS, F_CMD_ACCESS, NULL, NULL);
	MMIO_DFH(_MMIO(0xe280), D_BDW_PLUS, F_CMD_ACCESS, NULL, NULL);
	MMIO_DFH(_MMIO(0xe2a0), D_BDW_PLUS, F_CMD_ACCESS, NULL, NULL);
	MMIO_DFH(_MMIO(0xe2b0), D_BDW_PLUS, F_CMD_ACCESS, NULL, NULL);
	MMIO_DFH(_MMIO(0xe2c0), D_BDW_PLUS, F_CMD_ACCESS, NULL, NULL);
	MMIO_DFH(_MMIO(0x21f0), D_BDW_PLUS, F_CMD_ACCESS, NULL, NULL);
	return 0;
}

static int init_skl_mmio_info(struct intel_gvt *gvt)
{
	struct drm_i915_private *dev_priv = gvt->gt->i915;
	int ret;

	MMIO_DH(FORCEWAKE_RENDER_GEN9, D_SKL_PLUS, NULL, mul_force_wake_write);
	MMIO_DH(FORCEWAKE_ACK_RENDER_GEN9, D_SKL_PLUS, NULL, NULL);
	MMIO_DH(FORCEWAKE_BLITTER_GEN9, D_SKL_PLUS, NULL, mul_force_wake_write);
	MMIO_DH(FORCEWAKE_ACK_BLITTER_GEN9, D_SKL_PLUS, NULL, NULL);
	MMIO_DH(FORCEWAKE_MEDIA_GEN9, D_SKL_PLUS, NULL, mul_force_wake_write);
	MMIO_DH(FORCEWAKE_ACK_MEDIA_GEN9, D_SKL_PLUS, NULL, NULL);

	MMIO_F(DP_AUX_CH_CTL(AUX_CH_B), 6 * 4, 0, 0, 0, D_SKL_PLUS, NULL,
						dp_aux_ch_ctl_mmio_write);
	MMIO_F(DP_AUX_CH_CTL(AUX_CH_C), 6 * 4, 0, 0, 0, D_SKL_PLUS, NULL,
						dp_aux_ch_ctl_mmio_write);
	MMIO_F(DP_AUX_CH_CTL(AUX_CH_D), 6 * 4, 0, 0, 0, D_SKL_PLUS, NULL,
						dp_aux_ch_ctl_mmio_write);

	MMIO_D(HSW_PWR_WELL_CTL1, D_SKL_PLUS);
	MMIO_DH(HSW_PWR_WELL_CTL2, D_SKL_PLUS, NULL, skl_power_well_ctl_write);

	MMIO_DH(DBUF_CTL_S(0), D_SKL_PLUS, NULL, gen9_dbuf_ctl_mmio_write);

	MMIO_D(GEN9_PG_ENABLE, D_SKL_PLUS);
	MMIO_D(GEN9_MEDIA_PG_IDLE_HYSTERESIS, D_SKL_PLUS);
	MMIO_D(GEN9_RENDER_PG_IDLE_HYSTERESIS, D_SKL_PLUS);
	MMIO_DFH(GEN9_GAMT_ECO_REG_RW_IA, D_SKL_PLUS, F_CMD_ACCESS, NULL, NULL);
	MMIO_DH(MMCD_MISC_CTRL, D_SKL_PLUS, NULL, NULL);
	MMIO_DH(CHICKEN_PAR1_1, D_SKL_PLUS, NULL, NULL);
	MMIO_D(DC_STATE_EN, D_SKL_PLUS);
	MMIO_D(DC_STATE_DEBUG, D_SKL_PLUS);
	MMIO_D(CDCLK_CTL, D_SKL_PLUS);
	MMIO_DH(LCPLL1_CTL, D_SKL_PLUS, NULL, skl_lcpll_write);
	MMIO_DH(LCPLL2_CTL, D_SKL_PLUS, NULL, skl_lcpll_write);
	MMIO_D(_MMIO(_DPLL1_CFGCR1), D_SKL_PLUS);
	MMIO_D(_MMIO(_DPLL2_CFGCR1), D_SKL_PLUS);
	MMIO_D(_MMIO(_DPLL3_CFGCR1), D_SKL_PLUS);
	MMIO_D(_MMIO(_DPLL1_CFGCR2), D_SKL_PLUS);
	MMIO_D(_MMIO(_DPLL2_CFGCR2), D_SKL_PLUS);
	MMIO_D(_MMIO(_DPLL3_CFGCR2), D_SKL_PLUS);
	MMIO_D(DPLL_CTRL1, D_SKL_PLUS);
	MMIO_D(DPLL_CTRL2, D_SKL_PLUS);
	MMIO_DH(DPLL_STATUS, D_SKL_PLUS, dpll_status_read, NULL);

	MMIO_DH(SKL_PS_WIN_POS(PIPE_A, 0), D_SKL_PLUS, NULL, pf_write);
	MMIO_DH(SKL_PS_WIN_POS(PIPE_A, 1), D_SKL_PLUS, NULL, pf_write);
	MMIO_DH(SKL_PS_WIN_POS(PIPE_B, 0), D_SKL_PLUS, NULL, pf_write);
	MMIO_DH(SKL_PS_WIN_POS(PIPE_B, 1), D_SKL_PLUS, NULL, pf_write);
	MMIO_DH(SKL_PS_WIN_POS(PIPE_C, 0), D_SKL_PLUS, NULL, pf_write);
	MMIO_DH(SKL_PS_WIN_POS(PIPE_C, 1), D_SKL_PLUS, NULL, pf_write);

	MMIO_DH(SKL_PS_WIN_SZ(PIPE_A, 0), D_SKL_PLUS, NULL, pf_write);
	MMIO_DH(SKL_PS_WIN_SZ(PIPE_A, 1), D_SKL_PLUS, NULL, pf_write);
	MMIO_DH(SKL_PS_WIN_SZ(PIPE_B, 0), D_SKL_PLUS, NULL, pf_write);
	MMIO_DH(SKL_PS_WIN_SZ(PIPE_B, 1), D_SKL_PLUS, NULL, pf_write);
	MMIO_DH(SKL_PS_WIN_SZ(PIPE_C, 0), D_SKL_PLUS, NULL, pf_write);
	MMIO_DH(SKL_PS_WIN_SZ(PIPE_C, 1), D_SKL_PLUS, NULL, pf_write);

	MMIO_DH(SKL_PS_CTRL(PIPE_A, 0), D_SKL_PLUS, NULL, pf_write);
	MMIO_DH(SKL_PS_CTRL(PIPE_A, 1), D_SKL_PLUS, NULL, pf_write);
	MMIO_DH(SKL_PS_CTRL(PIPE_B, 0), D_SKL_PLUS, NULL, pf_write);
	MMIO_DH(SKL_PS_CTRL(PIPE_B, 1), D_SKL_PLUS, NULL, pf_write);
	MMIO_DH(SKL_PS_CTRL(PIPE_C, 0), D_SKL_PLUS, NULL, pf_write);
	MMIO_DH(SKL_PS_CTRL(PIPE_C, 1), D_SKL_PLUS, NULL, pf_write);

	MMIO_DH(PLANE_BUF_CFG(PIPE_A, 0), D_SKL_PLUS, NULL, NULL);
	MMIO_DH(PLANE_BUF_CFG(PIPE_A, 1), D_SKL_PLUS, NULL, NULL);
	MMIO_DH(PLANE_BUF_CFG(PIPE_A, 2), D_SKL_PLUS, NULL, NULL);
	MMIO_DH(PLANE_BUF_CFG(PIPE_A, 3), D_SKL_PLUS, NULL, NULL);

	MMIO_DH(PLANE_BUF_CFG(PIPE_B, 0), D_SKL_PLUS, NULL, NULL);
	MMIO_DH(PLANE_BUF_CFG(PIPE_B, 1), D_SKL_PLUS, NULL, NULL);
	MMIO_DH(PLANE_BUF_CFG(PIPE_B, 2), D_SKL_PLUS, NULL, NULL);
	MMIO_DH(PLANE_BUF_CFG(PIPE_B, 3), D_SKL_PLUS, NULL, NULL);

	MMIO_DH(PLANE_BUF_CFG(PIPE_C, 0), D_SKL_PLUS, NULL, NULL);
	MMIO_DH(PLANE_BUF_CFG(PIPE_C, 1), D_SKL_PLUS, NULL, NULL);
	MMIO_DH(PLANE_BUF_CFG(PIPE_C, 2), D_SKL_PLUS, NULL, NULL);
	MMIO_DH(PLANE_BUF_CFG(PIPE_C, 3), D_SKL_PLUS, NULL, NULL);

	MMIO_DH(CUR_BUF_CFG(PIPE_A), D_SKL_PLUS, NULL, NULL);
	MMIO_DH(CUR_BUF_CFG(PIPE_B), D_SKL_PLUS, NULL, NULL);
	MMIO_DH(CUR_BUF_CFG(PIPE_C), D_SKL_PLUS, NULL, NULL);

	MMIO_F(PLANE_WM(PIPE_A, 0, 0), 4 * 8, 0, 0, 0, D_SKL_PLUS, NULL, NULL);
	MMIO_F(PLANE_WM(PIPE_A, 1, 0), 4 * 8, 0, 0, 0, D_SKL_PLUS, NULL, NULL);
	MMIO_F(PLANE_WM(PIPE_A, 2, 0), 4 * 8, 0, 0, 0, D_SKL_PLUS, NULL, NULL);

	MMIO_F(PLANE_WM(PIPE_B, 0, 0), 4 * 8, 0, 0, 0, D_SKL_PLUS, NULL, NULL);
	MMIO_F(PLANE_WM(PIPE_B, 1, 0), 4 * 8, 0, 0, 0, D_SKL_PLUS, NULL, NULL);
	MMIO_F(PLANE_WM(PIPE_B, 2, 0), 4 * 8, 0, 0, 0, D_SKL_PLUS, NULL, NULL);

	MMIO_F(PLANE_WM(PIPE_C, 0, 0), 4 * 8, 0, 0, 0, D_SKL_PLUS, NULL, NULL);
	MMIO_F(PLANE_WM(PIPE_C, 1, 0), 4 * 8, 0, 0, 0, D_SKL_PLUS, NULL, NULL);
	MMIO_F(PLANE_WM(PIPE_C, 2, 0), 4 * 8, 0, 0, 0, D_SKL_PLUS, NULL, NULL);

	MMIO_F(CUR_WM(PIPE_A, 0), 4 * 8, 0, 0, 0, D_SKL_PLUS, NULL, NULL);
	MMIO_F(CUR_WM(PIPE_B, 0), 4 * 8, 0, 0, 0, D_SKL_PLUS, NULL, NULL);
	MMIO_F(CUR_WM(PIPE_C, 0), 4 * 8, 0, 0, 0, D_SKL_PLUS, NULL, NULL);

	MMIO_DH(PLANE_WM_TRANS(PIPE_A, 0), D_SKL_PLUS, NULL, NULL);
	MMIO_DH(PLANE_WM_TRANS(PIPE_A, 1), D_SKL_PLUS, NULL, NULL);
	MMIO_DH(PLANE_WM_TRANS(PIPE_A, 2), D_SKL_PLUS, NULL, NULL);

	MMIO_DH(PLANE_WM_TRANS(PIPE_B, 0), D_SKL_PLUS, NULL, NULL);
	MMIO_DH(PLANE_WM_TRANS(PIPE_B, 1), D_SKL_PLUS, NULL, NULL);
	MMIO_DH(PLANE_WM_TRANS(PIPE_B, 2), D_SKL_PLUS, NULL, NULL);

	MMIO_DH(PLANE_WM_TRANS(PIPE_C, 0), D_SKL_PLUS, NULL, NULL);
	MMIO_DH(PLANE_WM_TRANS(PIPE_C, 1), D_SKL_PLUS, NULL, NULL);
	MMIO_DH(PLANE_WM_TRANS(PIPE_C, 2), D_SKL_PLUS, NULL, NULL);

	MMIO_DH(CUR_WM_TRANS(PIPE_A), D_SKL_PLUS, NULL, NULL);
	MMIO_DH(CUR_WM_TRANS(PIPE_B), D_SKL_PLUS, NULL, NULL);
	MMIO_DH(CUR_WM_TRANS(PIPE_C), D_SKL_PLUS, NULL, NULL);

	MMIO_DH(PLANE_NV12_BUF_CFG(PIPE_A, 0), D_SKL_PLUS, NULL, NULL);
	MMIO_DH(PLANE_NV12_BUF_CFG(PIPE_A, 1), D_SKL_PLUS, NULL, NULL);
	MMIO_DH(PLANE_NV12_BUF_CFG(PIPE_A, 2), D_SKL_PLUS, NULL, NULL);
	MMIO_DH(PLANE_NV12_BUF_CFG(PIPE_A, 3), D_SKL_PLUS, NULL, NULL);

	MMIO_DH(PLANE_NV12_BUF_CFG(PIPE_B, 0), D_SKL_PLUS, NULL, NULL);
	MMIO_DH(PLANE_NV12_BUF_CFG(PIPE_B, 1), D_SKL_PLUS, NULL, NULL);
	MMIO_DH(PLANE_NV12_BUF_CFG(PIPE_B, 2), D_SKL_PLUS, NULL, NULL);
	MMIO_DH(PLANE_NV12_BUF_CFG(PIPE_B, 3), D_SKL_PLUS, NULL, NULL);

	MMIO_DH(PLANE_NV12_BUF_CFG(PIPE_C, 0), D_SKL_PLUS, NULL, NULL);
	MMIO_DH(PLANE_NV12_BUF_CFG(PIPE_C, 1), D_SKL_PLUS, NULL, NULL);
	MMIO_DH(PLANE_NV12_BUF_CFG(PIPE_C, 2), D_SKL_PLUS, NULL, NULL);
	MMIO_DH(PLANE_NV12_BUF_CFG(PIPE_C, 3), D_SKL_PLUS, NULL, NULL);

	MMIO_DH(_MMIO(_REG_701C0(PIPE_A, 1)), D_SKL_PLUS, NULL, NULL);
	MMIO_DH(_MMIO(_REG_701C0(PIPE_A, 2)), D_SKL_PLUS, NULL, NULL);
	MMIO_DH(_MMIO(_REG_701C0(PIPE_A, 3)), D_SKL_PLUS, NULL, NULL);
	MMIO_DH(_MMIO(_REG_701C0(PIPE_A, 4)), D_SKL_PLUS, NULL, NULL);

	MMIO_DH(_MMIO(_REG_701C0(PIPE_B, 1)), D_SKL_PLUS, NULL, NULL);
	MMIO_DH(_MMIO(_REG_701C0(PIPE_B, 2)), D_SKL_PLUS, NULL, NULL);
	MMIO_DH(_MMIO(_REG_701C0(PIPE_B, 3)), D_SKL_PLUS, NULL, NULL);
	MMIO_DH(_MMIO(_REG_701C0(PIPE_B, 4)), D_SKL_PLUS, NULL, NULL);

	MMIO_DH(_MMIO(_REG_701C0(PIPE_C, 1)), D_SKL_PLUS, NULL, NULL);
	MMIO_DH(_MMIO(_REG_701C0(PIPE_C, 2)), D_SKL_PLUS, NULL, NULL);
	MMIO_DH(_MMIO(_REG_701C0(PIPE_C, 3)), D_SKL_PLUS, NULL, NULL);
	MMIO_DH(_MMIO(_REG_701C0(PIPE_C, 4)), D_SKL_PLUS, NULL, NULL);

	MMIO_DH(_MMIO(_REG_701C4(PIPE_A, 1)), D_SKL_PLUS, NULL, NULL);
	MMIO_DH(_MMIO(_REG_701C4(PIPE_A, 2)), D_SKL_PLUS, NULL, NULL);
	MMIO_DH(_MMIO(_REG_701C4(PIPE_A, 3)), D_SKL_PLUS, NULL, NULL);
	MMIO_DH(_MMIO(_REG_701C4(PIPE_A, 4)), D_SKL_PLUS, NULL, NULL);

	MMIO_DH(_MMIO(_REG_701C4(PIPE_B, 1)), D_SKL_PLUS, NULL, NULL);
	MMIO_DH(_MMIO(_REG_701C4(PIPE_B, 2)), D_SKL_PLUS, NULL, NULL);
	MMIO_DH(_MMIO(_REG_701C4(PIPE_B, 3)), D_SKL_PLUS, NULL, NULL);
	MMIO_DH(_MMIO(_REG_701C4(PIPE_B, 4)), D_SKL_PLUS, NULL, NULL);

	MMIO_DH(_MMIO(_REG_701C4(PIPE_C, 1)), D_SKL_PLUS, NULL, NULL);
	MMIO_DH(_MMIO(_REG_701C4(PIPE_C, 2)), D_SKL_PLUS, NULL, NULL);
	MMIO_DH(_MMIO(_REG_701C4(PIPE_C, 3)), D_SKL_PLUS, NULL, NULL);
	MMIO_DH(_MMIO(_REG_701C4(PIPE_C, 4)), D_SKL_PLUS, NULL, NULL);

	MMIO_D(_MMIO(_PLANE_CTL_3_A), D_SKL_PLUS);
	MMIO_D(_MMIO(_PLANE_CTL_3_B), D_SKL_PLUS);
	MMIO_D(_MMIO(0x72380), D_SKL_PLUS);
	MMIO_D(_MMIO(0x7239c), D_SKL_PLUS);
	MMIO_D(_MMIO(_PLANE_SURF_3_A), D_SKL_PLUS);

	MMIO_D(CSR_SSP_BASE, D_SKL_PLUS);
	MMIO_D(CSR_HTP_SKL, D_SKL_PLUS);
	MMIO_D(CSR_LAST_WRITE, D_SKL_PLUS);

	MMIO_DFH(BDW_SCRATCH1, D_SKL_PLUS, F_CMD_ACCESS, NULL, NULL);

	MMIO_D(SKL_DFSM, D_SKL_PLUS);
	MMIO_D(DISPIO_CR_TX_BMU_CR0, D_SKL_PLUS);

	MMIO_F(GEN9_GFX_MOCS(0), 0x7f8, F_CMD_ACCESS, 0, 0, D_SKL_PLUS,
		NULL, NULL);
	MMIO_F(GEN7_L3CNTLREG2, 0x80, F_CMD_ACCESS, 0, 0, D_SKL_PLUS,
		NULL, NULL);

	MMIO_D(RPM_CONFIG0, D_SKL_PLUS);
	MMIO_D(_MMIO(0xd08), D_SKL_PLUS);
	MMIO_D(RC6_LOCATION, D_SKL_PLUS);
	MMIO_DFH(GEN7_FF_SLICE_CS_CHICKEN1, D_SKL_PLUS,
		 F_MODE_MASK | F_CMD_ACCESS, NULL, NULL);
	MMIO_DFH(GEN9_CS_DEBUG_MODE1, D_SKL_PLUS, F_MODE_MASK | F_CMD_ACCESS,
		NULL, NULL);

	/* TRTT */
	MMIO_DFH(TRVATTL3PTRDW(0), D_SKL_PLUS, F_CMD_ACCESS, NULL, NULL);
	MMIO_DFH(TRVATTL3PTRDW(1), D_SKL_PLUS, F_CMD_ACCESS, NULL, NULL);
	MMIO_DFH(TRVATTL3PTRDW(2), D_SKL_PLUS, F_CMD_ACCESS, NULL, NULL);
	MMIO_DFH(TRVATTL3PTRDW(3), D_SKL_PLUS, F_CMD_ACCESS, NULL, NULL);
	MMIO_DFH(TRVADR, D_SKL_PLUS, F_CMD_ACCESS, NULL, NULL);
	MMIO_DFH(TRTTE, D_SKL_PLUS, F_CMD_ACCESS,
		NULL, gen9_trtte_write);
	MMIO_DH(_MMIO(0x4dfc), D_SKL_PLUS, NULL, gen9_trtt_chicken_write);

	MMIO_D(_MMIO(0x46430), D_SKL_PLUS);

	MMIO_D(_MMIO(0x46520), D_SKL_PLUS);

	MMIO_D(_MMIO(0xc403c), D_SKL_PLUS);
	MMIO_DFH(GEN8_GARBCNTL, D_SKL_PLUS, F_CMD_ACCESS, NULL, NULL);
	MMIO_DH(DMA_CTRL, D_SKL_PLUS, NULL, dma_ctrl_write);

	MMIO_D(_MMIO(0x65900), D_SKL_PLUS);
	MMIO_D(GEN6_STOLEN_RESERVED, D_SKL_PLUS);
	MMIO_D(_MMIO(0x4068), D_SKL_PLUS);
	MMIO_D(_MMIO(0x67054), D_SKL_PLUS);
	MMIO_D(_MMIO(0x6e560), D_SKL_PLUS);
	MMIO_D(_MMIO(0x6e554), D_SKL_PLUS);
	MMIO_D(_MMIO(0x2b20), D_SKL_PLUS);
	MMIO_D(_MMIO(0x65f00), D_SKL_PLUS);
	MMIO_D(_MMIO(0x65f08), D_SKL_PLUS);
	MMIO_D(_MMIO(0x320f0), D_SKL_PLUS);

	MMIO_D(_MMIO(0x70034), D_SKL_PLUS);
	MMIO_D(_MMIO(0x71034), D_SKL_PLUS);
	MMIO_D(_MMIO(0x72034), D_SKL_PLUS);

	MMIO_D(_MMIO(_PLANE_KEYVAL_1(PIPE_A)), D_SKL_PLUS);
	MMIO_D(_MMIO(_PLANE_KEYVAL_1(PIPE_B)), D_SKL_PLUS);
	MMIO_D(_MMIO(_PLANE_KEYVAL_1(PIPE_C)), D_SKL_PLUS);
	MMIO_D(_MMIO(_PLANE_KEYMAX_1(PIPE_A)), D_SKL_PLUS);
	MMIO_D(_MMIO(_PLANE_KEYMAX_1(PIPE_B)), D_SKL_PLUS);
	MMIO_D(_MMIO(_PLANE_KEYMAX_1(PIPE_C)), D_SKL_PLUS);
	MMIO_D(_MMIO(_PLANE_KEYMSK_1(PIPE_A)), D_SKL_PLUS);
	MMIO_D(_MMIO(_PLANE_KEYMSK_1(PIPE_B)), D_SKL_PLUS);
	MMIO_D(_MMIO(_PLANE_KEYMSK_1(PIPE_C)), D_SKL_PLUS);

	MMIO_D(_MMIO(0x44500), D_SKL_PLUS);
#define CSFE_CHICKEN1_REG(base) _MMIO((base) + 0xD4)
	MMIO_RING_DFH(CSFE_CHICKEN1_REG, D_SKL_PLUS, F_MODE_MASK | F_CMD_ACCESS,
		      NULL, csfe_chicken1_mmio_write);
#undef CSFE_CHICKEN1_REG
	MMIO_DFH(GEN8_HDC_CHICKEN1, D_SKL_PLUS, F_MODE_MASK | F_CMD_ACCESS,
		 NULL, NULL);
	MMIO_DFH(GEN9_WM_CHICKEN3, D_SKL_PLUS, F_MODE_MASK | F_CMD_ACCESS,
		 NULL, NULL);

	MMIO_D(GAMT_CHKN_BIT_REG, D_KBL);
	MMIO_D(GEN9_CTX_PREEMPT_REG, D_KBL | D_SKL);

	return 0;
}

static int init_bxt_mmio_info(struct intel_gvt *gvt)
{
	struct drm_i915_private *dev_priv = gvt->gt->i915;
	int ret;

	MMIO_F(_MMIO(0x80000), 0x3000, 0, 0, 0, D_BXT, NULL, NULL);

	MMIO_D(GEN7_SAMPLER_INSTDONE, D_BXT);
	MMIO_D(GEN7_ROW_INSTDONE, D_BXT);
	MMIO_D(GEN8_FAULT_TLB_DATA0, D_BXT);
	MMIO_D(GEN8_FAULT_TLB_DATA1, D_BXT);
	MMIO_D(ERROR_GEN6, D_BXT);
	MMIO_D(DONE_REG, D_BXT);
	MMIO_D(EIR, D_BXT);
	MMIO_D(PGTBL_ER, D_BXT);
	MMIO_D(_MMIO(0x4194), D_BXT);
	MMIO_D(_MMIO(0x4294), D_BXT);
	MMIO_D(_MMIO(0x4494), D_BXT);

	MMIO_RING_D(RING_PSMI_CTL, D_BXT);
	MMIO_RING_D(RING_DMA_FADD, D_BXT);
	MMIO_RING_D(RING_DMA_FADD_UDW, D_BXT);
	MMIO_RING_D(RING_IPEHR, D_BXT);
	MMIO_RING_D(RING_INSTPS, D_BXT);
	MMIO_RING_D(RING_BBADDR_UDW, D_BXT);
	MMIO_RING_D(RING_BBSTATE, D_BXT);
	MMIO_RING_D(RING_IPEIR, D_BXT);

	MMIO_F(SOFT_SCRATCH(0), 16 * 4, 0, 0, 0, D_BXT, NULL, NULL);

	MMIO_DH(BXT_P_CR_GT_DISP_PWRON, D_BXT, NULL, bxt_gt_disp_pwron_write);
	MMIO_D(BXT_RP_STATE_CAP, D_BXT);
	MMIO_DH(BXT_PHY_CTL_FAMILY(DPIO_PHY0), D_BXT,
		NULL, bxt_phy_ctl_family_write);
	MMIO_DH(BXT_PHY_CTL_FAMILY(DPIO_PHY1), D_BXT,
		NULL, bxt_phy_ctl_family_write);
	MMIO_D(BXT_PHY_CTL(PORT_A), D_BXT);
	MMIO_D(BXT_PHY_CTL(PORT_B), D_BXT);
	MMIO_D(BXT_PHY_CTL(PORT_C), D_BXT);
	MMIO_DH(BXT_PORT_PLL_ENABLE(PORT_A), D_BXT,
		NULL, bxt_port_pll_enable_write);
	MMIO_DH(BXT_PORT_PLL_ENABLE(PORT_B), D_BXT,
		NULL, bxt_port_pll_enable_write);
	MMIO_DH(BXT_PORT_PLL_ENABLE(PORT_C), D_BXT, NULL,
		bxt_port_pll_enable_write);

	MMIO_D(BXT_PORT_CL1CM_DW0(DPIO_PHY0), D_BXT);
	MMIO_D(BXT_PORT_CL1CM_DW9(DPIO_PHY0), D_BXT);
	MMIO_D(BXT_PORT_CL1CM_DW10(DPIO_PHY0), D_BXT);
	MMIO_D(BXT_PORT_CL1CM_DW28(DPIO_PHY0), D_BXT);
	MMIO_D(BXT_PORT_CL1CM_DW30(DPIO_PHY0), D_BXT);
	MMIO_D(BXT_PORT_CL2CM_DW6(DPIO_PHY0), D_BXT);
	MMIO_D(BXT_PORT_REF_DW3(DPIO_PHY0), D_BXT);
	MMIO_D(BXT_PORT_REF_DW6(DPIO_PHY0), D_BXT);
	MMIO_D(BXT_PORT_REF_DW8(DPIO_PHY0), D_BXT);

	MMIO_D(BXT_PORT_CL1CM_DW0(DPIO_PHY1), D_BXT);
	MMIO_D(BXT_PORT_CL1CM_DW9(DPIO_PHY1), D_BXT);
	MMIO_D(BXT_PORT_CL1CM_DW10(DPIO_PHY1), D_BXT);
	MMIO_D(BXT_PORT_CL1CM_DW28(DPIO_PHY1), D_BXT);
	MMIO_D(BXT_PORT_CL1CM_DW30(DPIO_PHY1), D_BXT);
	MMIO_D(BXT_PORT_CL2CM_DW6(DPIO_PHY1), D_BXT);
	MMIO_D(BXT_PORT_REF_DW3(DPIO_PHY1), D_BXT);
	MMIO_D(BXT_PORT_REF_DW6(DPIO_PHY1), D_BXT);
	MMIO_D(BXT_PORT_REF_DW8(DPIO_PHY1), D_BXT);

	MMIO_D(BXT_PORT_PLL_EBB_0(DPIO_PHY0, DPIO_CH0), D_BXT);
	MMIO_D(BXT_PORT_PLL_EBB_4(DPIO_PHY0, DPIO_CH0), D_BXT);
	MMIO_D(BXT_PORT_PCS_DW10_LN01(DPIO_PHY0, DPIO_CH0), D_BXT);
	MMIO_D(BXT_PORT_PCS_DW10_GRP(DPIO_PHY0, DPIO_CH0), D_BXT);
	MMIO_D(BXT_PORT_PCS_DW12_LN01(DPIO_PHY0, DPIO_CH0), D_BXT);
	MMIO_D(BXT_PORT_PCS_DW12_LN23(DPIO_PHY0, DPIO_CH0), D_BXT);
	MMIO_DH(BXT_PORT_PCS_DW12_GRP(DPIO_PHY0, DPIO_CH0), D_BXT,
		NULL, bxt_pcs_dw12_grp_write);
	MMIO_D(BXT_PORT_TX_DW2_LN0(DPIO_PHY0, DPIO_CH0), D_BXT);
	MMIO_D(BXT_PORT_TX_DW2_GRP(DPIO_PHY0, DPIO_CH0), D_BXT);
	MMIO_DH(BXT_PORT_TX_DW3_LN0(DPIO_PHY0, DPIO_CH0), D_BXT,
		bxt_port_tx_dw3_read, NULL);
	MMIO_D(BXT_PORT_TX_DW3_GRP(DPIO_PHY0, DPIO_CH0), D_BXT);
	MMIO_D(BXT_PORT_TX_DW4_LN0(DPIO_PHY0, DPIO_CH0), D_BXT);
	MMIO_D(BXT_PORT_TX_DW4_GRP(DPIO_PHY0, DPIO_CH0), D_BXT);
	MMIO_D(BXT_PORT_TX_DW14_LN(DPIO_PHY0, DPIO_CH0, 0), D_BXT);
	MMIO_D(BXT_PORT_TX_DW14_LN(DPIO_PHY0, DPIO_CH0, 1), D_BXT);
	MMIO_D(BXT_PORT_TX_DW14_LN(DPIO_PHY0, DPIO_CH0, 2), D_BXT);
	MMIO_D(BXT_PORT_TX_DW14_LN(DPIO_PHY0, DPIO_CH0, 3), D_BXT);
	MMIO_D(BXT_PORT_PLL(DPIO_PHY0, DPIO_CH0, 0), D_BXT);
	MMIO_D(BXT_PORT_PLL(DPIO_PHY0, DPIO_CH0, 1), D_BXT);
	MMIO_D(BXT_PORT_PLL(DPIO_PHY0, DPIO_CH0, 2), D_BXT);
	MMIO_D(BXT_PORT_PLL(DPIO_PHY0, DPIO_CH0, 3), D_BXT);
	MMIO_D(BXT_PORT_PLL(DPIO_PHY0, DPIO_CH0, 6), D_BXT);
	MMIO_D(BXT_PORT_PLL(DPIO_PHY0, DPIO_CH0, 8), D_BXT);
	MMIO_D(BXT_PORT_PLL(DPIO_PHY0, DPIO_CH0, 9), D_BXT);
	MMIO_D(BXT_PORT_PLL(DPIO_PHY0, DPIO_CH0, 10), D_BXT);

	MMIO_D(BXT_PORT_PLL_EBB_0(DPIO_PHY0, DPIO_CH1), D_BXT);
	MMIO_D(BXT_PORT_PLL_EBB_4(DPIO_PHY0, DPIO_CH1), D_BXT);
	MMIO_D(BXT_PORT_PCS_DW10_LN01(DPIO_PHY0, DPIO_CH1), D_BXT);
	MMIO_D(BXT_PORT_PCS_DW10_GRP(DPIO_PHY0, DPIO_CH1), D_BXT);
	MMIO_D(BXT_PORT_PCS_DW12_LN01(DPIO_PHY0, DPIO_CH1), D_BXT);
	MMIO_D(BXT_PORT_PCS_DW12_LN23(DPIO_PHY0, DPIO_CH1), D_BXT);
	MMIO_DH(BXT_PORT_PCS_DW12_GRP(DPIO_PHY0, DPIO_CH1), D_BXT,
		NULL, bxt_pcs_dw12_grp_write);
	MMIO_D(BXT_PORT_TX_DW2_LN0(DPIO_PHY0, DPIO_CH1), D_BXT);
	MMIO_D(BXT_PORT_TX_DW2_GRP(DPIO_PHY0, DPIO_CH1), D_BXT);
	MMIO_DH(BXT_PORT_TX_DW3_LN0(DPIO_PHY0, DPIO_CH1), D_BXT,
		bxt_port_tx_dw3_read, NULL);
	MMIO_D(BXT_PORT_TX_DW3_GRP(DPIO_PHY0, DPIO_CH1), D_BXT);
	MMIO_D(BXT_PORT_TX_DW4_LN0(DPIO_PHY0, DPIO_CH1), D_BXT);
	MMIO_D(BXT_PORT_TX_DW4_GRP(DPIO_PHY0, DPIO_CH1), D_BXT);
	MMIO_D(BXT_PORT_TX_DW14_LN(DPIO_PHY0, DPIO_CH1, 0), D_BXT);
	MMIO_D(BXT_PORT_TX_DW14_LN(DPIO_PHY0, DPIO_CH1, 1), D_BXT);
	MMIO_D(BXT_PORT_TX_DW14_LN(DPIO_PHY0, DPIO_CH1, 2), D_BXT);
	MMIO_D(BXT_PORT_TX_DW14_LN(DPIO_PHY0, DPIO_CH1, 3), D_BXT);
	MMIO_D(BXT_PORT_PLL(DPIO_PHY0, DPIO_CH1, 0), D_BXT);
	MMIO_D(BXT_PORT_PLL(DPIO_PHY0, DPIO_CH1, 1), D_BXT);
	MMIO_D(BXT_PORT_PLL(DPIO_PHY0, DPIO_CH1, 2), D_BXT);
	MMIO_D(BXT_PORT_PLL(DPIO_PHY0, DPIO_CH1, 3), D_BXT);
	MMIO_D(BXT_PORT_PLL(DPIO_PHY0, DPIO_CH1, 6), D_BXT);
	MMIO_D(BXT_PORT_PLL(DPIO_PHY0, DPIO_CH1, 8), D_BXT);
	MMIO_D(BXT_PORT_PLL(DPIO_PHY0, DPIO_CH1, 9), D_BXT);
	MMIO_D(BXT_PORT_PLL(DPIO_PHY0, DPIO_CH1, 10), D_BXT);

	MMIO_D(BXT_PORT_PLL_EBB_0(DPIO_PHY1, DPIO_CH0), D_BXT);
	MMIO_D(BXT_PORT_PLL_EBB_4(DPIO_PHY1, DPIO_CH0), D_BXT);
	MMIO_D(BXT_PORT_PCS_DW10_LN01(DPIO_PHY1, DPIO_CH0), D_BXT);
	MMIO_D(BXT_PORT_PCS_DW10_GRP(DPIO_PHY1, DPIO_CH0), D_BXT);
	MMIO_D(BXT_PORT_PCS_DW12_LN01(DPIO_PHY1, DPIO_CH0), D_BXT);
	MMIO_D(BXT_PORT_PCS_DW12_LN23(DPIO_PHY1, DPIO_CH0), D_BXT);
	MMIO_DH(BXT_PORT_PCS_DW12_GRP(DPIO_PHY1, DPIO_CH0), D_BXT,
		NULL, bxt_pcs_dw12_grp_write);
	MMIO_D(BXT_PORT_TX_DW2_LN0(DPIO_PHY1, DPIO_CH0), D_BXT);
	MMIO_D(BXT_PORT_TX_DW2_GRP(DPIO_PHY1, DPIO_CH0), D_BXT);
	MMIO_DH(BXT_PORT_TX_DW3_LN0(DPIO_PHY1, DPIO_CH0), D_BXT,
		bxt_port_tx_dw3_read, NULL);
	MMIO_D(BXT_PORT_TX_DW3_GRP(DPIO_PHY1, DPIO_CH0), D_BXT);
	MMIO_D(BXT_PORT_TX_DW4_LN0(DPIO_PHY1, DPIO_CH0), D_BXT);
	MMIO_D(BXT_PORT_TX_DW4_GRP(DPIO_PHY1, DPIO_CH0), D_BXT);
	MMIO_D(BXT_PORT_TX_DW14_LN(DPIO_PHY1, DPIO_CH0, 0), D_BXT);
	MMIO_D(BXT_PORT_TX_DW14_LN(DPIO_PHY1, DPIO_CH0, 1), D_BXT);
	MMIO_D(BXT_PORT_TX_DW14_LN(DPIO_PHY1, DPIO_CH0, 2), D_BXT);
	MMIO_D(BXT_PORT_TX_DW14_LN(DPIO_PHY1, DPIO_CH0, 3), D_BXT);
	MMIO_D(BXT_PORT_PLL(DPIO_PHY1, DPIO_CH0, 0), D_BXT);
	MMIO_D(BXT_PORT_PLL(DPIO_PHY1, DPIO_CH0, 1), D_BXT);
	MMIO_D(BXT_PORT_PLL(DPIO_PHY1, DPIO_CH0, 2), D_BXT);
	MMIO_D(BXT_PORT_PLL(DPIO_PHY1, DPIO_CH0, 3), D_BXT);
	MMIO_D(BXT_PORT_PLL(DPIO_PHY1, DPIO_CH0, 6), D_BXT);
	MMIO_D(BXT_PORT_PLL(DPIO_PHY1, DPIO_CH0, 8), D_BXT);
	MMIO_D(BXT_PORT_PLL(DPIO_PHY1, DPIO_CH0, 9), D_BXT);
	MMIO_D(BXT_PORT_PLL(DPIO_PHY1, DPIO_CH0, 10), D_BXT);

	MMIO_D(BXT_DE_PLL_CTL, D_BXT);
	MMIO_DH(BXT_DE_PLL_ENABLE, D_BXT, NULL, bxt_de_pll_enable_write);
	MMIO_D(BXT_DSI_PLL_CTL, D_BXT);
	MMIO_D(BXT_DSI_PLL_ENABLE, D_BXT);

	MMIO_D(GEN9_CLKGATE_DIS_0, D_BXT);
	MMIO_D(GEN9_CLKGATE_DIS_4, D_BXT);

	MMIO_D(HSW_TVIDEO_DIP_GCP(TRANSCODER_A), D_BXT);
	MMIO_D(HSW_TVIDEO_DIP_GCP(TRANSCODER_B), D_BXT);
	MMIO_D(HSW_TVIDEO_DIP_GCP(TRANSCODER_C), D_BXT);

	MMIO_D(RC6_CTX_BASE, D_BXT);

	MMIO_D(GEN8_PUSHBUS_CONTROL, D_BXT);
	MMIO_D(GEN8_PUSHBUS_ENABLE, D_BXT);
	MMIO_D(GEN8_PUSHBUS_SHIFT, D_BXT);
	MMIO_D(GEN6_GFXPAUSE, D_BXT);
	MMIO_DFH(GEN8_L3SQCREG1, D_BXT, F_CMD_ACCESS, NULL, NULL);

	MMIO_DFH(GEN9_CTX_PREEMPT_REG, D_BXT, F_CMD_ACCESS, NULL, NULL);

	return 0;
}

static struct gvt_mmio_block *find_mmio_block(struct intel_gvt *gvt,
					      unsigned int offset)
{
	unsigned long device = intel_gvt_get_device_type(gvt);
	struct gvt_mmio_block *block = gvt->mmio.mmio_block;
	int num = gvt->mmio.num_mmio_block;
	int i;

	for (i = 0; i < num; i++, block++) {
		if (!(device & block->device))
			continue;
		if (offset >= i915_mmio_reg_offset(block->offset) &&
		    offset < i915_mmio_reg_offset(block->offset) + block->size)
			return block;
	}
	return NULL;
}

/**
 * intel_gvt_clean_mmio_info - clean up MMIO information table for GVT device
 * @gvt: GVT device
 *
 * This function is called at the driver unloading stage, to clean up the MMIO
 * information table of GVT device
 *
 */
void intel_gvt_clean_mmio_info(struct intel_gvt *gvt)
{
	struct hlist_node *tmp;
	struct intel_gvt_mmio_info *e;
	int i;

	hash_for_each_safe(gvt->mmio.mmio_info_table, i, tmp, e, node)
		kfree(e);

	vfree(gvt->mmio.mmio_attribute);
	gvt->mmio.mmio_attribute = NULL;
}

/* Special MMIO blocks. */
static struct gvt_mmio_block mmio_blocks[] = {
	{D_SKL_PLUS, _MMIO(CSR_MMIO_START_RANGE), 0x3000, NULL, NULL},
	{D_ALL, _MMIO(MCHBAR_MIRROR_BASE_SNB), 0x40000, NULL, NULL},
	{D_ALL, _MMIO(VGT_PVINFO_PAGE), VGT_PVINFO_SIZE,
		pvinfo_mmio_read, pvinfo_mmio_write},
	{D_ALL, LGC_PALETTE(PIPE_A, 0), 1024, NULL, NULL},
	{D_ALL, LGC_PALETTE(PIPE_B, 0), 1024, NULL, NULL},
	{D_ALL, LGC_PALETTE(PIPE_C, 0), 1024, NULL, NULL},
};

/**
 * intel_gvt_setup_mmio_info - setup MMIO information table for GVT device
 * @gvt: GVT device
 *
 * This function is called at the initialization stage, to setup the MMIO
 * information table for GVT device
 *
 * Returns:
 * zero on success, negative if failed.
 */
int intel_gvt_setup_mmio_info(struct intel_gvt *gvt)
{
	struct intel_gvt_device_info *info = &gvt->device_info;
	struct drm_i915_private *i915 = gvt->gt->i915;
	int size = info->mmio_size / 4 * sizeof(*gvt->mmio.mmio_attribute);
	int ret;

	gvt->mmio.mmio_attribute = vzalloc(size);
	if (!gvt->mmio.mmio_attribute)
		return -ENOMEM;

	ret = init_generic_mmio_info(gvt);
	if (ret)
		goto err;

<<<<<<< HEAD
	if (IS_BROADWELL(dev_priv)) {
		ret = init_bdw_mmio_info(gvt);
		if (ret)
			goto err;
	} else if (IS_SKYLAKE(dev_priv)
		|| IS_KABYLAKE(dev_priv)
		|| IS_COFFEELAKE(dev_priv)) {
=======
	if (IS_BROADWELL(i915)) {
		ret = init_bdw_mmio_info(gvt);
		if (ret)
			goto err;
	} else if (IS_SKYLAKE(i915) ||
		   IS_KABYLAKE(i915) ||
		   IS_COFFEELAKE(i915)) {
>>>>>>> 04d5ce62
		ret = init_bdw_mmio_info(gvt);
		if (ret)
			goto err;
		ret = init_skl_mmio_info(gvt);
		if (ret)
			goto err;
<<<<<<< HEAD
	} else if (IS_BROXTON(dev_priv)) {
=======
	} else if (IS_BROXTON(i915)) {
>>>>>>> 04d5ce62
		ret = init_bdw_mmio_info(gvt);
		if (ret)
			goto err;
		ret = init_skl_mmio_info(gvt);
		if (ret)
			goto err;
		ret = init_bxt_mmio_info(gvt);
		if (ret)
			goto err;
	}

	gvt->mmio.mmio_block = mmio_blocks;
	gvt->mmio.num_mmio_block = ARRAY_SIZE(mmio_blocks);

	return 0;
err:
	intel_gvt_clean_mmio_info(gvt);
	return ret;
}

/**
 * intel_gvt_for_each_tracked_mmio - iterate each tracked mmio
 * @gvt: a GVT device
 * @handler: the handler
 * @data: private data given to handler
 *
 * Returns:
 * Zero on success, negative error code if failed.
 */
int intel_gvt_for_each_tracked_mmio(struct intel_gvt *gvt,
	int (*handler)(struct intel_gvt *gvt, u32 offset, void *data),
	void *data)
{
	struct gvt_mmio_block *block = gvt->mmio.mmio_block;
	struct intel_gvt_mmio_info *e;
	int i, j, ret;

	hash_for_each(gvt->mmio.mmio_info_table, i, e, node) {
		ret = handler(gvt, e->offset, data);
		if (ret)
			return ret;
	}

	for (i = 0; i < gvt->mmio.num_mmio_block; i++, block++) {
		/* pvinfo data doesn't come from hw mmio */
		if (i915_mmio_reg_offset(block->offset) == VGT_PVINFO_PAGE)
			continue;

		for (j = 0; j < block->size; j += 4) {
			ret = handler(gvt,
				      i915_mmio_reg_offset(block->offset) + j,
				      data);
			if (ret)
				return ret;
		}
	}
	return 0;
}

/**
 * intel_vgpu_default_mmio_read - default MMIO read handler
 * @vgpu: a vGPU
 * @offset: access offset
 * @p_data: data return buffer
 * @bytes: access data length
 *
 * Returns:
 * Zero on success, negative error code if failed.
 */
int intel_vgpu_default_mmio_read(struct intel_vgpu *vgpu, unsigned int offset,
		void *p_data, unsigned int bytes)
{
	read_vreg(vgpu, offset, p_data, bytes);
	return 0;
}

/**
 * intel_t_default_mmio_write - default MMIO write handler
 * @vgpu: a vGPU
 * @offset: access offset
 * @p_data: write data buffer
 * @bytes: access data length
 *
 * Returns:
 * Zero on success, negative error code if failed.
 */
int intel_vgpu_default_mmio_write(struct intel_vgpu *vgpu, unsigned int offset,
		void *p_data, unsigned int bytes)
{
	write_vreg(vgpu, offset, p_data, bytes);
	return 0;
}

/**
 * intel_vgpu_mask_mmio_write - write mask register
 * @vgpu: a vGPU
 * @offset: access offset
 * @p_data: write data buffer
 * @bytes: access data length
 *
 * Returns:
 * Zero on success, negative error code if failed.
 */
int intel_vgpu_mask_mmio_write(struct intel_vgpu *vgpu, unsigned int offset,
		void *p_data, unsigned int bytes)
{
	u32 mask, old_vreg;

	old_vreg = vgpu_vreg(vgpu, offset);
	write_vreg(vgpu, offset, p_data, bytes);
	mask = vgpu_vreg(vgpu, offset) >> 16;
	vgpu_vreg(vgpu, offset) = (old_vreg & ~mask) |
				(vgpu_vreg(vgpu, offset) & mask);

	return 0;
}

/**
 * intel_gvt_in_force_nonpriv_whitelist - if a mmio is in whitelist to be
 * force-nopriv register
 *
 * @gvt: a GVT device
 * @offset: register offset
 *
 * Returns:
 * True if the register is in force-nonpriv whitelist;
 * False if outside;
 */
bool intel_gvt_in_force_nonpriv_whitelist(struct intel_gvt *gvt,
					  unsigned int offset)
{
	return in_whitelist(offset);
}

/**
 * intel_vgpu_mmio_reg_rw - emulate tracked mmio registers
 * @vgpu: a vGPU
 * @offset: register offset
 * @pdata: data buffer
 * @bytes: data length
 * @is_read: read or write
 *
 * Returns:
 * Zero on success, negative error code if failed.
 */
int intel_vgpu_mmio_reg_rw(struct intel_vgpu *vgpu, unsigned int offset,
			   void *pdata, unsigned int bytes, bool is_read)
{
	struct drm_i915_private *i915 = vgpu->gvt->gt->i915;
	struct intel_gvt *gvt = vgpu->gvt;
	struct intel_gvt_mmio_info *mmio_info;
	struct gvt_mmio_block *mmio_block;
	gvt_mmio_func func;
	int ret;

	if (drm_WARN_ON(&i915->drm, bytes > 8))
		return -EINVAL;

	/*
	 * Handle special MMIO blocks.
	 */
	mmio_block = find_mmio_block(gvt, offset);
	if (mmio_block) {
		func = is_read ? mmio_block->read : mmio_block->write;
		if (func)
			return func(vgpu, offset, pdata, bytes);
		goto default_rw;
	}

	/*
	 * Normal tracked MMIOs.
	 */
	mmio_info = find_mmio_info(gvt, offset);
	if (!mmio_info) {
		gvt_dbg_mmio("untracked MMIO %08x len %d\n", offset, bytes);
		goto default_rw;
	}

	if (is_read)
		return mmio_info->read(vgpu, offset, pdata, bytes);
	else {
		u64 ro_mask = mmio_info->ro_mask;
		u32 old_vreg = 0;
		u64 data = 0;

		if (intel_gvt_mmio_has_mode_mask(gvt, mmio_info->offset)) {
			old_vreg = vgpu_vreg(vgpu, offset);
		}

		if (likely(!ro_mask))
			ret = mmio_info->write(vgpu, offset, pdata, bytes);
		else if (!~ro_mask) {
			gvt_vgpu_err("try to write RO reg %x\n", offset);
			return 0;
		} else {
			/* keep the RO bits in the virtual register */
			memcpy(&data, pdata, bytes);
			data &= ~ro_mask;
			data |= vgpu_vreg(vgpu, offset) & ro_mask;
			ret = mmio_info->write(vgpu, offset, &data, bytes);
		}

		/* higher 16bits of mode ctl regs are mask bits for change */
		if (intel_gvt_mmio_has_mode_mask(gvt, mmio_info->offset)) {
			u32 mask = vgpu_vreg(vgpu, offset) >> 16;

			vgpu_vreg(vgpu, offset) = (old_vreg & ~mask)
					| (vgpu_vreg(vgpu, offset) & mask);
		}
	}

	return ret;

default_rw:
	return is_read ?
		intel_vgpu_default_mmio_read(vgpu, offset, pdata, bytes) :
		intel_vgpu_default_mmio_write(vgpu, offset, pdata, bytes);
}<|MERGE_RESOLUTION|>--- conflicted
+++ resolved
@@ -3387,15 +3387,6 @@
 	if (ret)
 		goto err;
 
-<<<<<<< HEAD
-	if (IS_BROADWELL(dev_priv)) {
-		ret = init_bdw_mmio_info(gvt);
-		if (ret)
-			goto err;
-	} else if (IS_SKYLAKE(dev_priv)
-		|| IS_KABYLAKE(dev_priv)
-		|| IS_COFFEELAKE(dev_priv)) {
-=======
 	if (IS_BROADWELL(i915)) {
 		ret = init_bdw_mmio_info(gvt);
 		if (ret)
@@ -3403,18 +3394,13 @@
 	} else if (IS_SKYLAKE(i915) ||
 		   IS_KABYLAKE(i915) ||
 		   IS_COFFEELAKE(i915)) {
->>>>>>> 04d5ce62
 		ret = init_bdw_mmio_info(gvt);
 		if (ret)
 			goto err;
 		ret = init_skl_mmio_info(gvt);
 		if (ret)
 			goto err;
-<<<<<<< HEAD
-	} else if (IS_BROXTON(dev_priv)) {
-=======
 	} else if (IS_BROXTON(i915)) {
->>>>>>> 04d5ce62
 		ret = init_bdw_mmio_info(gvt);
 		if (ret)
 			goto err;
