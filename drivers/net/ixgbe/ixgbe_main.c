--- conflicted
+++ resolved
@@ -2173,7 +2173,6 @@
 		 * in the CB driver */
 		IXGBE_WRITE_REG(hw, IXGBE_DCA_CTRL, 2);
 		ixgbe_setup_dca(adapter);
-<<<<<<< HEAD
 	}
 #endif
 }
@@ -2198,32 +2197,6 @@
 		ixgbe_update_rx_dca(adapter, adapter->rx_ring);
 	}
 #endif
-=======
-	}
-#endif
-}
-
-/**
- * ixgbe_poll - NAPI Rx polling callback
- * @napi: structure for representing this polling device
- * @budget: how many packets driver is allowed to clean
- *
- * This function is used for legacy and MSI, NAPI mode
- **/
-static int ixgbe_poll(struct napi_struct *napi, int budget)
-{
-	struct ixgbe_q_vector *q_vector = container_of(napi,
-	                                          struct ixgbe_q_vector, napi);
-	struct ixgbe_adapter *adapter = q_vector->adapter;
-	int tx_cleaned, work_done = 0;
-
-#ifdef CONFIG_IXGBE_DCA
-	if (adapter->flags & IXGBE_FLAG_DCA_ENABLED) {
-		ixgbe_update_tx_dca(adapter, adapter->tx_ring);
-		ixgbe_update_rx_dca(adapter, adapter->rx_ring);
-	}
-#endif
->>>>>>> c07f62e5
 
 	tx_cleaned = ixgbe_clean_tx_irq(adapter, adapter->tx_ring);
 	ixgbe_clean_rx_irq(adapter, adapter->rx_ring, &work_done, budget);
@@ -2435,12 +2408,7 @@
  * Attempt to configure the interrupts using the best available
  * capabilities of the hardware and the kernel.
  **/
-<<<<<<< HEAD
-static int __devinit ixgbe_set_interrupt_capability(struct ixgbe_adapter
-                                                    *adapter)
-=======
 static int ixgbe_set_interrupt_capability(struct ixgbe_adapter *adapter)
->>>>>>> c07f62e5
 {
 	int err = 0;
 	int vector, v_budget;
@@ -3199,17 +3167,10 @@
 		mod_timer(&adapter->watchdog_timer,
 		          round_jiffies(jiffies + 2 * HZ));
 	}
-<<<<<<< HEAD
 
 	schedule_work(&adapter->watchdog_task);
 }
 
-=======
-
-	schedule_work(&adapter->watchdog_task);
-}
-
->>>>>>> c07f62e5
 /**
  * ixgbe_watchdog_task - worker thread to bring link up
  * @work: pointer to work_struct containing our data
