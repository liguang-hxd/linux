--- conflicted
+++ resolved
@@ -110,15 +110,9 @@
 #define ANCHOR_NUM_PRIOS 1
 #define ANCHOR_MIN_LEVEL (BY_PASS_MIN_LEVEL + 1)
 
-<<<<<<< HEAD
 #define OFFLOADS_MAX_FT 2
-#define OFFLOADS_NUM_PRIOS 1
-#define OFFLOADS_MIN_LEVEL (ANCHOR_MIN_LEVEL + 1)
-=======
-#define OFFLOADS_MAX_FT 1
 #define OFFLOADS_NUM_PRIOS 2
 #define OFFLOADS_MIN_LEVEL (ANCHOR_MIN_LEVEL + OFFLOADS_NUM_PRIOS)
->>>>>>> b8ce9037
 
 #define LAG_PRIO_NUM_LEVELS 1
 #define LAG_NUM_PRIOS 1
