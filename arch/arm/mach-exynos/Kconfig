# arch/arm/mach-exynos/Kconfig
#
# Copyright (c) 2010-2011 Samsung Electronics Co., Ltd.
#		http://www.samsung.com/
#
# Licensed under GPLv2

# Configuration options for the EXYNOS4

if ARCH_EXYNOS

menu "SAMSUNG EXYNOS SoCs Support"

config ARCH_EXYNOS4
	bool "SAMSUNG EXYNOS4"
	default y
	select HAVE_SMP
	select MIGHT_HAVE_CACHE_L2X0
	help
	  Samsung EXYNOS4 SoCs based systems

config ARCH_EXYNOS5
	bool "SAMSUNG EXYNOS5"
	select HAVE_SMP
	help
	  Samsung EXYNOS5 (Cortex-A15) SoC based systems

comment "EXYNOS SoCs"

config CPU_EXYNOS4210
	bool "SAMSUNG EXYNOS4210"
	default y
	depends on ARCH_EXYNOS4
	select SAMSUNG_DMADEV
	select ARM_CPU_SUSPEND if PM
	select S5P_PM if PM
	select S5P_SLEEP if PM
	select PM_GENERIC_DOMAINS
	help
	  Enable EXYNOS4210 CPU support

config SOC_EXYNOS4212
	bool "SAMSUNG EXYNOS4212"
	default y
	depends on ARCH_EXYNOS4
	select SAMSUNG_DMADEV
	select S5P_PM if PM
	select S5P_SLEEP if PM
	help
	  Enable EXYNOS4212 SoC support

config SOC_EXYNOS4412
	bool "SAMSUNG EXYNOS4412"
	default y
	depends on ARCH_EXYNOS4
	select SAMSUNG_DMADEV
	help
	  Enable EXYNOS4412 SoC support

config SOC_EXYNOS5250
	bool "SAMSUNG EXYNOS5250"
	default y
	depends on ARCH_EXYNOS5
	select SAMSUNG_DMADEV
	help
	  Enable EXYNOS5250 SoC support

config EXYNOS4_MCT
	bool
	default y
	help
	  Use MCT (Multi Core Timer) as kernel timers

config EXYNOS_DEV_DMA
	bool
	help
	  Compile in amba device definitions for DMA controller

config EXYNOS4_DEV_AHCI
	bool
	help
	  Compile in platform device definitions for AHCI

config EXYNOS_DEV_DRM
	bool
	help
	  Compile in platform device definitions for core DRM device

config EXYNOS4_SETUP_FIMD0
	bool
	help
	  Common setup code for FIMD0.

config EXYNOS_DEV_SYSMMU
	bool
	help
	  Common setup code for SYSTEM MMU in EXYNOS platforms

config EXYNOS4_DEV_DWMCI
	bool
	help
	  Compile in platform device definitions for DWMCI

config EXYNOS4_DEV_USB_OHCI
	bool
	help
	  Compile in platform device definition for USB OHCI

config EXYNOS4_SETUP_I2C1
	bool
	help
	  Common setup code for i2c bus 1.

config EXYNOS4_SETUP_I2C2
	bool
	help
	  Common setup code for i2c bus 2.

config EXYNOS4_SETUP_I2C3
	bool
	help
	  Common setup code for i2c bus 3.

config EXYNOS4_SETUP_I2C4
	bool
	help
	  Common setup code for i2c bus 4.

config EXYNOS4_SETUP_I2C5
	bool
	help
	  Common setup code for i2c bus 5.

config EXYNOS4_SETUP_I2C6
	bool
	help
	  Common setup code for i2c bus 6.

config EXYNOS4_SETUP_I2C7
	bool
	help
	  Common setup code for i2c bus 7.

config EXYNOS4_SETUP_KEYPAD
	bool
	help
	  Common setup code for keypad.

config EXYNOS4_SETUP_SDHCI
	bool
	select EXYNOS4_SETUP_SDHCI_GPIO
	help
	  Internal helper functions for EXYNOS4 based SDHCI systems.

config EXYNOS4_SETUP_SDHCI_GPIO
	bool
	help
	  Common setup code for SDHCI gpio.

config EXYNOS4_SETUP_FIMC
	bool
	help
	  Common setup code for the camera interfaces.

config EXYNOS4_SETUP_USB_PHY
	bool
	help
	  Common setup code for USB PHY controller

config EXYNOS_SETUP_SPI
	bool
	help
	  Common setup code for SPI GPIO configurations.

# machine support

if ARCH_EXYNOS4

comment "EXYNOS4210 Boards"

config MACH_SMDKC210
	bool "SMDKC210"
	select MACH_SMDKV310
	help
	  Machine support for Samsung SMDKC210

config MACH_SMDKV310
	bool "SMDKV310"
	select CPU_EXYNOS4210
	select S5P_DEV_FIMD0
	select S3C_DEV_RTC
	select S3C_DEV_WDT
	select S3C_DEV_I2C1
	select S5P_DEV_FIMC0
	select S5P_DEV_FIMC1
	select S5P_DEV_FIMC2
	select S5P_DEV_FIMC3
	select S5P_DEV_G2D
	select S5P_DEV_I2C_HDMIPHY
	select S5P_DEV_JPEG
	select S5P_DEV_MFC
	select S5P_DEV_TV
	select S5P_DEV_USB_EHCI
	select S3C_DEV_HSMMC
	select S3C_DEV_HSMMC1
	select S3C_DEV_HSMMC2
	select S3C_DEV_HSMMC3
	select SAMSUNG_DEV_BACKLIGHT
<<<<<<< HEAD
	select EXYNOS_DEV_DRM
=======
>>>>>>> 820f3dd7
	select EXYNOS_DEV_SYSMMU
	select EXYNOS4_DEV_AHCI
	select SAMSUNG_DEV_KEYPAD
	select EXYNOS4_DEV_DMA
	select SAMSUNG_DEV_PWM
	select EXYNOS4_DEV_USB_OHCI
	select EXYNOS4_SETUP_FIMD0
	select EXYNOS4_SETUP_I2C1
	select EXYNOS4_SETUP_KEYPAD
	select EXYNOS4_SETUP_SDHCI
	select EXYNOS4_SETUP_USB_PHY
	help
	  Machine support for Samsung SMDKV310

config MACH_ARMLEX4210
	bool "ARMLEX4210"
	select CPU_EXYNOS4210
	select S3C_DEV_RTC
	select S3C_DEV_WDT
	select S3C_DEV_HSMMC
	select S3C_DEV_HSMMC2
	select S3C_DEV_HSMMC3
	select EXYNOS4_DEV_AHCI
<<<<<<< HEAD
	select EXYNOS4_DEV_DMA
=======
	select EXYNOS_DEV_DMA
>>>>>>> 820f3dd7
	select EXYNOS4_SETUP_SDHCI
	help
	  Machine support for Samsung ARMLEX4210 based on EXYNOS4210

config MACH_UNIVERSAL_C210
	bool "Mobile UNIVERSAL_C210 Board"
	select CPU_EXYNOS4210
	select S5P_HRT
	select CLKSRC_MMIO
	select HAVE_SCHED_CLOCK
	select S5P_GPIO_INT
	select S5P_DEV_FIMC0
	select S5P_DEV_FIMC1
	select S5P_DEV_FIMC2
	select S5P_DEV_FIMC3
	select S5P_DEV_G2D
	select S5P_DEV_CSIS0
	select S5P_DEV_JPEG
	select S5P_DEV_FIMD0
	select S3C_DEV_HSMMC
	select S3C_DEV_HSMMC2
	select S3C_DEV_HSMMC3
	select S3C_DEV_I2C1
	select S3C_DEV_I2C3
	select S3C_DEV_I2C5
	select S3C_DEV_USB_HSOTG
	select S5P_DEV_I2C_HDMIPHY
	select S5P_DEV_MFC
	select S5P_DEV_ONENAND
	select S5P_DEV_TV
	select EXYNOS_DEV_SYSMMU
	select EXYNOS4_DEV_DMA
	select EXYNOS_DEV_DRM
	select EXYNOS4_SETUP_FIMD0
	select EXYNOS4_SETUP_I2C1
	select EXYNOS4_SETUP_I2C3
	select EXYNOS4_SETUP_I2C5
	select EXYNOS4_SETUP_SDHCI
	select EXYNOS4_SETUP_FIMC
	select S5P_SETUP_MIPIPHY
	select EXYNOS4_SETUP_USB_PHY
	help
	  Machine support for Samsung Mobile Universal S5PC210 Reference
	  Board.

config MACH_NURI
	bool "Mobile NURI Board"
	select CPU_EXYNOS4210
	select S5P_GPIO_INT
	select S3C_DEV_WDT
	select S3C_DEV_RTC
	select S5P_DEV_FIMD0
	select S3C_DEV_HSMMC
	select S3C_DEV_HSMMC2
	select S3C_DEV_HSMMC3
	select S3C_DEV_I2C1
	select S3C_DEV_I2C3
	select S3C_DEV_I2C5
	select S3C_DEV_I2C6
	select S3C_DEV_USB_HSOTG
	select S5P_DEV_CSIS0
	select S5P_DEV_JPEG
	select S5P_DEV_FIMC0
	select S5P_DEV_FIMC1
	select S5P_DEV_FIMC2
	select S5P_DEV_FIMC3
	select S5P_DEV_G2D
	select S5P_DEV_MFC
	select S5P_DEV_USB_EHCI
	select S5P_SETUP_MIPIPHY
	select EXYNOS4_DEV_DMA
	select EXYNOS_DEV_DRM
	select EXYNOS4_SETUP_FIMC
	select EXYNOS4_SETUP_FIMD0
	select EXYNOS4_SETUP_I2C1
	select EXYNOS4_SETUP_I2C3
	select EXYNOS4_SETUP_I2C5
	select EXYNOS4_SETUP_I2C6
	select EXYNOS4_SETUP_SDHCI
	select EXYNOS4_SETUP_USB_PHY
	select S5P_SETUP_MIPIPHY
	select SAMSUNG_DEV_PWM
	select SAMSUNG_DEV_ADC
	help
	  Machine support for Samsung Mobile NURI Board.

config MACH_ORIGEN
	bool "ORIGEN"
	select CPU_EXYNOS4210
	select S3C_DEV_RTC
	select S3C_DEV_WDT
	select S3C_DEV_HSMMC
	select S3C_DEV_HSMMC2
	select S5P_DEV_FIMC0
	select S5P_DEV_FIMC1
	select S5P_DEV_FIMC2
	select S5P_DEV_FIMC3
	select S5P_DEV_FIMD0
	select S5P_DEV_G2D
	select S5P_DEV_I2C_HDMIPHY
	select S5P_DEV_JPEG
	select S5P_DEV_MFC
	select S5P_DEV_TV
	select S5P_DEV_USB_EHCI
	select SAMSUNG_DEV_BACKLIGHT
	select SAMSUNG_DEV_PWM
<<<<<<< HEAD
	select EXYNOS_DEV_DRM
=======
>>>>>>> 820f3dd7
	select EXYNOS_DEV_SYSMMU
	select EXYNOS4_DEV_DMA
	select EXYNOS4_DEV_USB_OHCI
	select EXYNOS4_SETUP_FIMD0
	select EXYNOS4_SETUP_SDHCI
	select EXYNOS4_SETUP_USB_PHY
	help
	  Machine support for ORIGEN based on Samsung EXYNOS4210

comment "EXYNOS4212 Boards"

config MACH_SMDK4212
	bool "SMDK4212"
	select SOC_EXYNOS4212
	select S3C_DEV_HSMMC2
	select S3C_DEV_HSMMC3
	select S3C_DEV_I2C1
	select S3C_DEV_I2C3
	select S3C_DEV_I2C7
	select S3C_DEV_RTC
	select S3C_DEV_WDT
	select S5P_DEV_FIMC0
	select S5P_DEV_FIMC1
	select S5P_DEV_FIMC2
	select S5P_DEV_FIMC3
	select S5P_DEV_MFC
	select SAMSUNG_DEV_BACKLIGHT
	select SAMSUNG_DEV_KEYPAD
	select SAMSUNG_DEV_PWM
	select EXYNOS_DEV_SYSMMU
<<<<<<< HEAD
	select EXYNOS4_DEV_DMA
=======
	select EXYNOS_DEV_DMA
>>>>>>> 820f3dd7
	select EXYNOS4_SETUP_I2C1
	select EXYNOS4_SETUP_I2C3
	select EXYNOS4_SETUP_I2C7
	select EXYNOS4_SETUP_KEYPAD
	select EXYNOS4_SETUP_SDHCI
	help
	  Machine support for Samsung SMDK4212

comment "EXYNOS4412 Boards"

config MACH_SMDK4412
	bool "SMDK4412"
	select SOC_EXYNOS4412
	select MACH_SMDK4212
	help
	  Machine support for Samsung SMDK4412
endif

comment "Flattened Device Tree based board for EXYNOS SoCs"

config MACH_EXYNOS4_DT
	bool "Samsung Exynos4 Machine using device tree"
	depends on ARCH_EXYNOS4
	select CPU_EXYNOS4210
	select USE_OF
	select ARM_AMBA
	select HAVE_SAMSUNG_KEYPAD if INPUT_KEYBOARD
	help
	  Machine support for Samsung Exynos4 machine with device tree enabled.
	  Select this if a fdt blob is available for the Exynos4 SoC based board.
	  Note: This is under development and not all peripherals can be supported
	  with this machine file.

config MACH_EXYNOS5_DT
	bool "SAMSUNG EXYNOS5 Machine using device tree"
	depends on ARCH_EXYNOS5
	select SOC_EXYNOS5250
	select USE_OF
	select ARM_AMBA
	help
	  Machine support for Samsung Exynos4 machine with device tree enabled.
	  Select this if a fdt blob is available for the EXYNOS4 SoC based board.

if ARCH_EXYNOS4

comment "Configuration for HSMMC 8-bit bus width"

config EXYNOS4_SDHCI_CH0_8BIT
	bool "Channel 0 with 8-bit bus"
	help
	  Support HSMMC Channel 0 8-bit bus.
	  If selected, Channel 1 is disabled.

config EXYNOS4_SDHCI_CH2_8BIT
	bool "Channel 2 with 8-bit bus"
	help
	  Support HSMMC Channel 2 8-bit bus.
	  If selected, Channel 3 is disabled.
endif

endmenu

endif<|MERGE_RESOLUTION|>--- conflicted
+++ resolved
@@ -206,10 +206,7 @@
 	select S3C_DEV_HSMMC2
 	select S3C_DEV_HSMMC3
 	select SAMSUNG_DEV_BACKLIGHT
-<<<<<<< HEAD
 	select EXYNOS_DEV_DRM
-=======
->>>>>>> 820f3dd7
 	select EXYNOS_DEV_SYSMMU
 	select EXYNOS4_DEV_AHCI
 	select SAMSUNG_DEV_KEYPAD
@@ -233,11 +230,7 @@
 	select S3C_DEV_HSMMC2
 	select S3C_DEV_HSMMC3
 	select EXYNOS4_DEV_AHCI
-<<<<<<< HEAD
-	select EXYNOS4_DEV_DMA
-=======
 	select EXYNOS_DEV_DMA
->>>>>>> 820f3dd7
 	select EXYNOS4_SETUP_SDHCI
 	help
 	  Machine support for Samsung ARMLEX4210 based on EXYNOS4210
@@ -344,10 +337,7 @@
 	select S5P_DEV_USB_EHCI
 	select SAMSUNG_DEV_BACKLIGHT
 	select SAMSUNG_DEV_PWM
-<<<<<<< HEAD
 	select EXYNOS_DEV_DRM
-=======
->>>>>>> 820f3dd7
 	select EXYNOS_DEV_SYSMMU
 	select EXYNOS4_DEV_DMA
 	select EXYNOS4_DEV_USB_OHCI
@@ -378,11 +368,7 @@
 	select SAMSUNG_DEV_KEYPAD
 	select SAMSUNG_DEV_PWM
 	select EXYNOS_DEV_SYSMMU
-<<<<<<< HEAD
-	select EXYNOS4_DEV_DMA
-=======
 	select EXYNOS_DEV_DMA
->>>>>>> 820f3dd7
 	select EXYNOS4_SETUP_I2C1
 	select EXYNOS4_SETUP_I2C3
 	select EXYNOS4_SETUP_I2C7
