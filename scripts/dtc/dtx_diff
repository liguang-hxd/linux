--- conflicted
+++ resolved
@@ -321,13 +321,7 @@
 
 cpp_flags="\
 	-nostdinc                                  \
-<<<<<<< HEAD
-	-I${srctree}/arch/${ARCH}/boot/dts         \
 	-I${srctree}/scripts/dtc/include-prefixes  \
-	-I${srctree}/drivers/of/testcase-data      \
-=======
-	-I${srctree}/scripts/dtc/include-prefixes  \
->>>>>>> bb176f67
 	-undef -D__DTS__"
 
 DTC="\
@@ -341,13 +335,8 @@
 if (( ${cmd_diff} )) ; then
 
 	diff ${diff_flags} --label "${dtx_file_1}" --label "${dtx_file_2}" \
-<<<<<<< HEAD
-		<(compile_to_dts "${dtx_file_1}") \
-		<(compile_to_dts "${dtx_file_2}")
-=======
 		<(compile_to_dts "${dtx_file_1}" "${dtx_path_1_dtc_include}") \
 		<(compile_to_dts "${dtx_file_2}" "${dtx_path_2_dtc_include}")
->>>>>>> bb176f67
 
 else
 
